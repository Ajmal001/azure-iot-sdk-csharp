--- conflicted
+++ resolved
@@ -125,7 +125,6 @@
                 writer.WritePropertyName(X509ThumbprintTag);
                 serializer.Serialize(writer, twin.X509Thumbprint);
             }
-<<<<<<< HEAD
  
 #if ENABLE_MODULES_SDK
             if (twin.Configurations != null)
@@ -134,9 +133,7 @@
                 serializer.Serialize(writer, twin.Configurations, typeof(IDictionary<string, ConfigurationInfo>));
             }
 #endif
-=======
-
->>>>>>> 1f23ed79
+
             if (twin.Tags != null && twin.Tags.Count > 0)
             {
                 writer.WritePropertyName(TagsJsonTag);
