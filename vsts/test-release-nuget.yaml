--- conflicted
+++ resolved
@@ -24,11 +24,7 @@
         inputs:
           buildType: 'specific'
           project: 'f9b79625-2860-4d92-a4ee-57b03fabfd10'
-<<<<<<< HEAD
           pipeline: '355'
-=======
-          pipeline: '278' # csharp-release-build
->>>>>>> 36cbb755
           buildVersionToDownload: 'latest'
           downloadType: 'single'
           downloadPath: '$(System.ArtifactsDirectory)'
