--- conflicted
+++ resolved
@@ -261,18 +261,6 @@
         Write-Host -ForegroundColor Cyan "PR validation tests"
         Write-Host
 
-<<<<<<< HEAD
-        RunTests iothub\device\tests "IoT Hub DeviceClient Tests"
-        RunTests iothub\service\tests "IoT Hub ServiceClient Tests"
-        RunTests provisioning\device\tests "Provisioning Device Client Tests"
-        RunTests provisioning\transport\amqp\tests "Provisioning Transport for AMQP Tests"
-        RunTests provisioning\transport\http\tests "Provisioning Transport for HTTP Tests"
-        RunTests provisioning\transport\mqtt\tests "Provisioning Transport for MQTT Tests"
-        RunTests security\tpm\tests "SecurityProvider for TPM Tests"
-        RunTests provisioning\service\tests "Provisioning Service Client Tests"
-        RunTests digitaltwin\device\tests "Digital Twin Device Client Tests"
-        RunTests digitaltwin\service\tests "Digital Twin Service Client Tests"
-=======
         # Tests categories to include
         $testCategory = "("
         $testCategory += "TestCategory=Unit"
@@ -298,7 +286,6 @@
         }
 
         RunTests "PR tests" -filterTestCategory $testCategory -framework $framework
->>>>>>> adadb4d4
     }
 
     if ($package)
@@ -350,23 +337,7 @@
         $oldVerbosity = $verbosity
         $verbosity = "normal"
 
-<<<<<<< HEAD
-        if (IsWindowsDevelopmentBox)
-        {
-            RunTests e2e\test "End-to-end tests (NetCoreApp2.1, NET47, NET451)" "*" "TestCategory!=IoTHub-FaultInjection-PoolAmqp"
-            RunTests e2e\test "End-to-end tests (NetCoreApp2.1, NET47, NET451)" "*" "TestCategory=IoTHub-FaultInjection-PoolAmqp"
-            RunTests digitaltwin\e2e\test "DigitalTwin End-to-end tests (NetCoreApp2.2, NET47)" "*"
-        }
-        else
-        {
-            # To exclude the Pooling Fault Injection Tests from E2E test run:
-            # RunTests e2e\test "End-to-end tests (NetCoreApp2.1)" "netcoreapp2.1" "TestCategory!=IoTHub-FaultInjection-PoolAmqp"
-            RunTests e2e\test "End-to-end tests (NetCoreApp2.1)" "netcoreapp2.1"
-            RunTests digitaltwin\e2e\tests "DigitalTwin End-to-end tests (NetCoreApp2.2)" "netcoreapp2.2"
-        }
-=======
         RunTests "E2E tests" -framework $framework "TestCategory=E2E"
->>>>>>> adadb4d4
 
         $verbosity = $oldVerbosity
 
