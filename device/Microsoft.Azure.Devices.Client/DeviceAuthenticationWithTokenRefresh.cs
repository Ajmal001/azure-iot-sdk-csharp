// Copyright (c) Microsoft. All rights reserved.
// Licensed under the MIT license. See LICENSE file in the project root for full license information.

namespace Microsoft.Azure.Devices.Client
{
    using System;
    using Microsoft.Azure.Devices.Client.Extensions;
    using System.Threading;
    using System.Threading.Tasks;
    using System.Diagnostics;

    /// <summary>
    /// Authentication method that uses a shared access signature token and allows for token refresh. 
    /// </summary>
    public abstract class DeviceAuthenticationWithTokenRefresh : AuthenticationWithTokenRefresh
    {
        private const int DefaultTimeToLiveSeconds = 1 * 60 * 60;
        private const int DefaultBufferPercentage = 15;

        /// <summary>
        /// Gets the DeviceID.
        /// </summary>
        public string DeviceId { get; }

        /// <summary>
        /// Initializes a new instance of the <see cref="DeviceAuthenticationWithTokenRefresh"/> class using default
        /// TTL and TTL buffer time settings.
        /// </summary>
        /// <param name="deviceId">Device Identifier.</param>
        public DeviceAuthenticationWithTokenRefresh(string deviceId) 
            : this(deviceId, DefaultTimeToLiveSeconds, DefaultBufferPercentage)
        {
        }

        /// <summary>
        /// Initializes a new instance of the <see cref="DeviceAuthenticationWithTokenRefresh"/> class.
        /// </summary>
        /// <param name="deviceId">Device Identifier.</param>
        /// <param name="suggestedTimeToLiveSeconds">Token time to live suggested value. The implementations of this abstract
        /// may choose to ignore this value.</param>
        /// <param name="timeBufferPercentage">Time buffer before expiry when the token should be renewed expressed as 
        /// a percentage of the time to live.</param>
        public DeviceAuthenticationWithTokenRefresh(
            string deviceId, 
            int suggestedTimeToLiveSeconds, 
            int timeBufferPercentage)
            : base(suggestedTimeToLiveSeconds, timeBufferPercentage)
        {
            if (deviceId.IsNullOrWhiteSpace())
            {
                throw new ArgumentNullException(nameof(deviceId));
            }

<<<<<<< HEAD
            DeviceId = deviceId;
=======
            if (suggestedTimeToLiveSeconds < 0)
            {
                throw new ArgumentOutOfRangeException(nameof(suggestedTimeToLiveSeconds));
            }

            if (timeBufferPercentage < 0 || timeBufferPercentage > 100)
            {
                throw new ArgumentOutOfRangeException(nameof(timeBufferPercentage));
            }

            _deviceId = deviceId;
            _suggestedTimeToLiveSeconds = suggestedTimeToLiveSeconds;
            _timeBufferPercentage = timeBufferPercentage;
            _expiryTime = DateTime.UtcNow.AddSeconds(- _suggestedTimeToLiveSeconds);
            Debug.Assert(IsExpiring);
            UpdateTimeBufferSeconds(_suggestedTimeToLiveSeconds);
        }

        /// <summary>
        /// Gets a snapshot of the security token associated with the device. This call is thread-safe.
        /// </summary>
        public async Task<string> GetTokenAsync(string iotHub)
        {
            if (!IsExpiring)
            {
                return _token;
            }

            await _lock.WaitAsync().ConfigureAwait(false);

            try
            {
                if (!IsExpiring)
                {
                    return _token;
                }

                _token = await SafeCreateNewToken(iotHub, _suggestedTimeToLiveSeconds).ConfigureAwait(false);

                SharedAccessSignature sas = SharedAccessSignature.Parse(".", _token);
                _expiryTime = sas.ExpiresOn;
                UpdateTimeBufferSeconds((int)(_expiryTime - DateTime.UtcNow).TotalSeconds);

                return _token;
            }
            finally
            {
                _lock.Release();
            }
>>>>>>> 833801ba
        }

        /// <summary>
        /// Populates an <see cref="IotHubConnectionStringBuilder"/> instance based on a snapshot of the properties of 
        /// the current instance.
        /// </summary>
        /// <param name="iotHubConnectionStringBuilder">Instance to populate.</param>
        /// <returns>The populated <see cref="IotHubConnectionStringBuilder"/> instance.</returns>
        public override IotHubConnectionStringBuilder Populate(IotHubConnectionStringBuilder iotHubConnectionStringBuilder)
        {
            iotHubConnectionStringBuilder = base.Populate(iotHubConnectionStringBuilder);
            iotHubConnectionStringBuilder.DeviceId = DeviceId;
            return iotHubConnectionStringBuilder;
        }
    }
}<|MERGE_RESOLUTION|>--- conflicted
+++ resolved
@@ -17,10 +17,17 @@
         private const int DefaultTimeToLiveSeconds = 1 * 60 * 60;
         private const int DefaultBufferPercentage = 15;
 
+        private readonly string _deviceId;
         /// <summary>
         /// Gets the DeviceID.
         /// </summary>
-        public string DeviceId { get; }
+        public string DeviceId 
+        {
+            get
+            {
+                return _deviceId;
+            }
+        }
 
         /// <summary>
         /// Initializes a new instance of the <see cref="DeviceAuthenticationWithTokenRefresh"/> class using default
@@ -51,59 +58,7 @@
                 throw new ArgumentNullException(nameof(deviceId));
             }
 
-<<<<<<< HEAD
-            DeviceId = deviceId;
-=======
-            if (suggestedTimeToLiveSeconds < 0)
-            {
-                throw new ArgumentOutOfRangeException(nameof(suggestedTimeToLiveSeconds));
-            }
-
-            if (timeBufferPercentage < 0 || timeBufferPercentage > 100)
-            {
-                throw new ArgumentOutOfRangeException(nameof(timeBufferPercentage));
-            }
-
             _deviceId = deviceId;
-            _suggestedTimeToLiveSeconds = suggestedTimeToLiveSeconds;
-            _timeBufferPercentage = timeBufferPercentage;
-            _expiryTime = DateTime.UtcNow.AddSeconds(- _suggestedTimeToLiveSeconds);
-            Debug.Assert(IsExpiring);
-            UpdateTimeBufferSeconds(_suggestedTimeToLiveSeconds);
-        }
-
-        /// <summary>
-        /// Gets a snapshot of the security token associated with the device. This call is thread-safe.
-        /// </summary>
-        public async Task<string> GetTokenAsync(string iotHub)
-        {
-            if (!IsExpiring)
-            {
-                return _token;
-            }
-
-            await _lock.WaitAsync().ConfigureAwait(false);
-
-            try
-            {
-                if (!IsExpiring)
-                {
-                    return _token;
-                }
-
-                _token = await SafeCreateNewToken(iotHub, _suggestedTimeToLiveSeconds).ConfigureAwait(false);
-
-                SharedAccessSignature sas = SharedAccessSignature.Parse(".", _token);
-                _expiryTime = sas.ExpiresOn;
-                UpdateTimeBufferSeconds((int)(_expiryTime - DateTime.UtcNow).TotalSeconds);
-
-                return _token;
-            }
-            finally
-            {
-                _lock.Release();
-            }
->>>>>>> 833801ba
         }
 
         /// <summary>
@@ -115,7 +70,7 @@
         public override IotHubConnectionStringBuilder Populate(IotHubConnectionStringBuilder iotHubConnectionStringBuilder)
         {
             iotHubConnectionStringBuilder = base.Populate(iotHubConnectionStringBuilder);
-            iotHubConnectionStringBuilder.DeviceId = DeviceId;
+            iotHubConnectionStringBuilder.DeviceId = _deviceId;
             return iotHubConnectionStringBuilder;
         }
     }
