--- conflicted
+++ resolved
@@ -40,11 +40,7 @@
             }
             else
             {
-<<<<<<< HEAD
-                tokenValue = await this.TokenRefresher.GetTokenAsync(this.Audience);
-=======
                 tokenValue = await this.TokenRefresher.GetTokenAsync(this.Audience).ConfigureAwait(false);
->>>>>>> 3f723ad7
                 expiresOn = this.TokenRefresher.ExpiresOn;
             }
 
