﻿// Copyright (c) Microsoft. All rights reserved.
// Licensed under the MIT license. See LICENSE file in the project root for full license information.

using System;
using System.Runtime.InteropServices;

namespace Microsoft.Azure.Devices.Client
{
    internal class ProductInfo
    {
        public string Extra { get; set; } = "";

        public override string ToString()
        {
            const string Name = "Microsoft.Azure.Devices.Client";
#if PCL
            // DO NOT EDIT the following line; it is updated by the bump_version script (https://github.com/Azure/iot-sdks-internals/blob/master/release/csharp/inputs.js)
<<<<<<< HEAD
            const string Version = "1.7.0-preview-001"; // PCLAssemblyVersion
=======
            const string Version = "undefined"; // PCLAssemblyVersion
>>>>>>> 833801ba

            string userAgent = $"{Name}/{Version} (PCL)";
#else
            // DO NOT EDIT the following line; it is updated by the bump_version script (https://github.com/Azure/iot-sdks-internals/blob/master/release/csharp/inputs.js)
<<<<<<< HEAD
            const string Version = "1.7.0-preview-001"; // CommonAssemblyVersion
=======
            const string Version = "1.6.2"; // CommonAssemblyVersion
>>>>>>> 833801ba

            string runtime = RuntimeInformation.FrameworkDescription.Trim();
            string operatingSystem = RuntimeInformation.OSDescription.Trim();
            string processorArchitecture = RuntimeInformation.ProcessArchitecture.ToString().Trim();

            string userAgent = $"{Name}/{Version} ({runtime}; {operatingSystem}; {processorArchitecture})";
#endif

            if (!String.IsNullOrWhiteSpace(this.Extra))
            {
                userAgent += $" {this.Extra.Trim()}";
            }

            return userAgent;
        }
    }
}

<|MERGE_RESOLUTION|>--- conflicted
+++ resolved
@@ -15,20 +15,12 @@
             const string Name = "Microsoft.Azure.Devices.Client";
 #if PCL
             // DO NOT EDIT the following line; it is updated by the bump_version script (https://github.com/Azure/iot-sdks-internals/blob/master/release/csharp/inputs.js)
-<<<<<<< HEAD
-            const string Version = "1.7.0-preview-001"; // PCLAssemblyVersion
-=======
             const string Version = "undefined"; // PCLAssemblyVersion
->>>>>>> 833801ba
 
             string userAgent = $"{Name}/{Version} (PCL)";
 #else
             // DO NOT EDIT the following line; it is updated by the bump_version script (https://github.com/Azure/iot-sdks-internals/blob/master/release/csharp/inputs.js)
-<<<<<<< HEAD
-            const string Version = "1.7.0-preview-001"; // CommonAssemblyVersion
-=======
-            const string Version = "1.6.2"; // CommonAssemblyVersion
->>>>>>> 833801ba
+            const string Version = "1.6.0-preview-001"; // CommonAssemblyVersion
 
             string runtime = RuntimeInformation.FrameworkDescription.Trim();
             string operatingSystem = RuntimeInformation.OSDescription.Trim();
