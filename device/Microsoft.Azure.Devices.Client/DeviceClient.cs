﻿// Copyright (c) Microsoft. All rights reserved.
// Licensed under the MIT license. See LICENSE file in the project root for full license information.

#if !WINDOWS_UWP
#define WIP_TWIN_MQTT
#endif

namespace Microsoft.Azure.Devices.Client
{
    using Common;
    using System;
    using System.Collections.Generic;
    using System.Linq;
    using System.Text.RegularExpressions;
    using System.Threading;
    using System.Threading.Tasks;
    using Microsoft.Azure.Devices.Client.Extensions;
    using Microsoft.Azure.Devices.Client.Transport;
    using Microsoft.Azure.Devices.Shared;
#if !WINDOWS_UWP && !PCL
    using Microsoft.Azure.Devices.Client.Transport.Mqtt;
#endif

<<<<<<< HEAD
    public delegate Task<MethodResponse> MethodCallback(MethodRequest methodRequest, object userContext);
=======
    // C# using aliases cannot name an unbound generic type declaration without supplying type arguments
    // Therefore, define a separate alias for each type argument
#if WINDOWS_UWP
    using AsyncTask = Windows.Foundation.IAsyncAction;
    using AsyncTaskOfMessage = Windows.Foundation.IAsyncOperation<Message>;
    using AsyncTaskOfMethodResponse = Windows.Foundation.IAsyncOperation<MethodResponse>;
#else
    using AsyncTask = System.Threading.Tasks.Task;
    using AsyncTaskOfMessage = System.Threading.Tasks.Task<Message>;
    using AsyncTaskOfMethodResponse = System.Threading.Tasks.Task<MethodResponse>;
    using AsyncTaskOfTwin = System.Threading.Tasks.Task<Microsoft.Azure.Devices.Shared.Twin>;
#endif


#if WIP_TWIN_MQTT
    /// <summary>
    /// Delegate for desired property update callbacks.  This will be called
    /// every time we receive a PATCH from the service.
    /// </summary>
    /// <param name="desiredProperties">Properties that were contained in the update that was received from the service</param>
    /// <param name="userContext">Context object passed in when the callback was registered</param>
    public delegate AsyncTask DesiredPropertyUpdateCallback(TwinCollection desiredProperties, object userContext);
#endif

    public delegate AsyncTaskOfMethodResponse MethodCallback(MethodRequest methodRequest, object userContext);
>>>>>>> bd4f7028

    /*
     * Class Diagram and Chain of Responsibility in Device Client 
                                     +--------------------+
                                     | <<interface>>      |
                                     | IDelegatingHandler |
                                     |  * Open            |
                                     |  * Close           |
                                     |  * SendEvent       |
                                     |  * SendEvents      |
                                     |  * Receive         |
                                     |  * Complete        |
                                     |  * Abandon         |
                                     |  * Reject          |
                                     +-------+------------+
                                             |
                                             |implements
                                             |
                                             |
                                     +-------+-------+
                                     |  <<abstract>> |     
                                     |  Default      |
             +---+inherits----------->  Delegating   <------inherits-----------------+
             |                       |  Handler      |                               |
             |           +--inherits->               <--inherits----+                |
             |           |           +-------^-------+              |                |
             |           |                   |inherits              |                |
             |           |                   |                      |                |
+------------+       +---+---------+      +--+----------+       +---+--------+       +--------------+
|            |       |             |      |             |       |            |       | <<abstract>> |
| GateKeeper |  use  | Retry       | use  |  Error      |  use  | Routing    |  use  | Transport    |
| Delegating +-------> Delegating  +------>  Delegating +-------> Delegating +-------> Delegating   |
| Handler    |       | Handler     |      |  Handler    |       | Handler    |       | Handler      |
|            |       |             |      |             |       |            |       |              |
| overrides: |       | overrides:  |      |  overrides  |       | overrides: |       | overrides:   |
|  Open      |       |  Open       |      |   Open      |       |  Open      |       |  Receive     |
|  Close     |       |  SendEvent  |      |   SendEvent |       |            |       |              |
|            |       |  SendEvents |      |   SendEvents|       +------------+       +--^--^---^----+
+------------+       |  Receive    |      |   Receive   |                               |  |   |
                     |  Reject     |      |   Reject    |                               |  |   |
                     |  Abandon    |      |   Abandon   |                               |  |   |
                     |  Complete   |      |   Complete  |                               |  |   |
                     |             |      |             |                               |  |   |
                     +-------------+      +-------------+     +-------------+-+inherits-+  |   +---inherits-+-------------+
                                                              |             |              |                |             |
                                                              | AMQP        |              inherits         | HTTP        |
                                                              | Transport   |              |                | Transport   |
                                                              | Handler     |          +---+---------+      | Handler     |
                                                              |             |          |             |      |             |
                                                              | overrides:  |          | MQTT        |      | overrides:  |
                                                              |  everything |          | Transport   |      |  everything |
                                                              |             |          | Handler     |      |             |
                                                              +-------------+          |             |      +-------------+
                                                                                       | overrides:  |
                                                                                       |  everything |
                                                                                       |             |
                                                                                       +-------------+
TODO: revisit DefaultDelegatingHandler - it seems redundant as long as we have to many overloads in most of the classes.
*/

    /// <summary>
    /// Contains methods that a device can use to send messages to and receive from the service.
    /// </summary>
    public sealed class DeviceClient
#if !PCL
        : IDisposable
#endif
    {
        const string DeviceId = "DeviceId";
        const string DeviceIdParameterPattern = @"(^\s*?|.*;\s*?)" + DeviceId + @"\s*?=.*";
        IotHubConnectionString iotHubConnectionString = null;
#if !PCL
        const RegexOptions RegexOptions = System.Text.RegularExpressions.RegexOptions.Compiled | System.Text.RegularExpressions.RegexOptions.IgnoreCase;
#else
        const RegexOptions RegexOptions = System.Text.RegularExpressions.RegexOptions.IgnoreCase;
#endif
        static readonly Regex DeviceIdParameterRegex = new Regex(DeviceIdParameterPattern, RegexOptions);

        internal IDelegatingHandler InnerHandler { get; set; }

        object deviceCallbackLock = new object();

        /// <summary>
        /// Stores the timeout used in the operation retries.
        /// </summary>
        // Codes_SRS_DEVICECLIENT_28_002: [This property shall be defaulted to 240000 (4 minutes).]
        public uint OperationTimeoutInMilliseconds { get; set; } = 4 * 60 * 1000;

        /// <summary>
        /// Stores the retry strategy used in the operation retries.
        /// </summary>
        public RetryPolicyType RetryPolicy { get; set; }

        /// <summary>
        /// Stores Methods supported by the client device and their associated delegate.
        /// </summary>
        Dictionary<string, Tuple<MethodCallback, object>> deviceMethods;

#if WIP_TWIN_MQTT
        /// <summary>
        /// Callback to call whenever the twin's desired state is updated by the service
        /// </summary>
        private DesiredPropertyUpdateCallback desiredPropertyUpdateCallback;

        /// <summary>
        /// Has twin funcitonality been enabled with the service?
        /// </summary>
        private Boolean patchSubscribedWithService = false;

        /// <summary>
        /// userContext passed when registering the twin patch callback
        /// </summary>
        private Object twinPatchCallbackContext = null;
#endif


#if !PCL
        DeviceClient(IotHubConnectionString iotHubConnectionString, ITransportSettings[] transportSettings, IDeviceClientPipelineBuilder pipelineBuilder)
        {
            this.iotHubConnectionString = iotHubConnectionString;

<<<<<<< HEAD
#if !WINDOWS_UWP // ArturL: we should try to support retry for UWP now that the library is no longer limited to exposing only WinRT types
            var innerHandler = new RetryDelegatingHandler(
                new ErrorDelegatingHandler(
                    () => new RoutingDelegatingHandler(this.CreateTransportHandler, iotHubConnectionString, transportSettings)));
=======
            var pipelineContext = new PipelineContext();
            pipelineContext.Set(transportSettings);
            pipelineContext.Set(iotHubConnectionString);

            IDelegatingHandler innerHandler = pipelineBuilder.Build(pipelineContext);

            this.InnerHandler = innerHandler;
        }

>>>>>>> bd4f7028
#else
        DeviceClient(IotHubConnectionString iotHubConnectionString)
        {
            this.iotHubConnectionString = iotHubConnectionString;

            var pipelineContext = new PipelineContext();
            pipelineContext.Set(iotHubConnectionString);
            pipelineContext.Set<ITransportSettings>(new Http1TransportSettings());

            IDeviceClientPipelineBuilder pipelineBuilder = new DeviceClientPipelineBuilder()
                .With(ctx => new GateKeeperDelegatingHandler(ctx))
                .With(ctx => new ErrorDelegatingHandler(ctx))
                .With(ctx => new HttpTransportHandler(ctx, ctx.Get<IotHubConnectionString>(), ctx.Get<ITransportSettings>() as Http1TransportSettings));

            this.InnerHandler = pipelineBuilder.Build(pipelineContext);
        }
#endif

        static IDeviceClientPipelineBuilder BuildPipeline()
        {
#if !PCL
            var transporthandlerFactory = new TransportHandlerFactory();
#endif
            IDeviceClientPipelineBuilder pipelineBuilder = new DeviceClientPipelineBuilder()
                .With(ctx => new GateKeeperDelegatingHandler(ctx))
#if !WINDOWS_UWP && !PCL
                .With(ctx => new RetryDelegatingHandler(ctx))
#endif
                .With(ctx => new ErrorDelegatingHandler(ctx))
#if !PCL
                .With(ctx => new ProtocolRoutingDelegatingHandler(ctx))
                .With(ctx => transporthandlerFactory.Create(ctx));
#else
                .With(ctx => new HttpTransportHandler(ctx, ctx.Get<IotHubConnectionString>(), ctx.Get<ITransportSettings>() as Http1TransportSettings));
#endif
            return pipelineBuilder;
        }

#if !PCL
        static TransportHandler CreateTransportHandler(IPipelineContext context)
        {
            var connectionString = context.Get<IotHubConnectionString>(typeof(IotHubConnectionString).Name);
            var transportSetting = context.Get<ITransportSettings>(typeof(ITransportSettings).Name);

            switch (transportSetting.GetTransportType())
            {
                case TransportType.Amqp_WebSocket_Only:
                case TransportType.Amqp_Tcp_Only:
                    return new AmqpTransportHandler(context, connectionString, transportSetting as AmqpTransportSettings);
                case TransportType.Http1:
                    return new HttpTransportHandler(context, connectionString, transportSetting as Http1TransportSettings);
#if !WINDOWS_UWP && !NETMF
                case TransportType.Mqtt_WebSocket_Only:
                case TransportType.Mqtt_Tcp_Only:
                    return new MqttTransportHandler(context, connectionString, transportSetting as MqttTransportSettings);
#endif
                default:
                    throw new InvalidOperationException("Unsupported Transport Setting {0}".FormatInvariant(transportSetting));
            }
        }
#endif

        internal Task SendMethodResponseAsync(MethodResponseInternal methodResponse)
        {
            return ApplyTimeout(operationTimeoutCancellationToken =>
            {
                return this.InnerHandler.SendMethodResponseAsync(methodResponse, operationTimeoutCancellationToken);
            });
        }

        /// <summary>
        /// Create an Amqp DeviceClient from individual parameters
        /// </summary>
        /// <param name="hostname">The fully-qualified DNS hostname of IoT Hub</param>
        /// <param name="authenticationMethod">The authentication method that is used</param>
        /// <returns>DeviceClient</returns>
        public static DeviceClient Create(string hostname, IAuthenticationMethod authenticationMethod)
        {
#if WINDOWS_UWP || PCL
            return Create(hostname, authenticationMethod, TransportType.Http1);
#else
            return Create(hostname, authenticationMethod, TransportType.Amqp);
#endif
        }

        /// <summary>
        /// Create a DeviceClient from individual parameters
        /// </summary>
        /// <param name="hostname">The fully-qualified DNS hostname of IoT Hub</param>
        /// <param name="authenticationMethod">The authentication method that is used</param>
        /// <param name="transportType">The transportType used (Http1 or Amqp)</param>
        /// <returns>DeviceClient</returns>
        public static DeviceClient Create(string hostname, IAuthenticationMethod authenticationMethod, TransportType transportType)
        {
            if (hostname == null)
            {
                throw new ArgumentNullException(nameof(hostname));
            }

            if (authenticationMethod == null)
            {
                throw new ArgumentNullException(nameof(authenticationMethod));
            }

            IotHubConnectionStringBuilder connectionStringBuilder = IotHubConnectionStringBuilder.Create(hostname, authenticationMethod);

#if !WINDOWS_UWP && !PCL && !NETMF
            if (authenticationMethod is DeviceAuthenticationWithX509Certificate)
            {
                if (connectionStringBuilder.Certificate == null)
                {
                    throw new ArgumentException("certificate must be present in DeviceAuthenticationWithX509Certificate");
                }

                return CreateFromConnectionString(connectionStringBuilder.ToString(), PopulateCertificateInTransportSettings(connectionStringBuilder, transportType));
            }
#endif
            return CreateFromConnectionString(connectionStringBuilder.ToString(), transportType);
        }

#if !PCL
        /// <summary>
        /// Create a DeviceClient from individual parameters
        /// </summary>
        /// <param name="hostname">The fully-qualified DNS hostname of IoT Hub</param>
        /// <param name="authenticationMethod">The authentication method that is used</param>
        /// <param name="transportSettings">Prioritized list of transportTypes and their settings</param>
        /// <returns>DeviceClient</returns>
        public static DeviceClient Create(string hostname, IAuthenticationMethod authenticationMethod, [System.Runtime.InteropServices.WindowsRuntime.ReadOnlyArrayAttribute] ITransportSettings[] transportSettings)
        {
            if (hostname == null)
            {
                throw new ArgumentNullException("hostname");
            }

            if (authenticationMethod == null)
            {
                throw new ArgumentNullException("authenticationMethod");
            }

            var connectionStringBuilder = IotHubConnectionStringBuilder.Create(hostname, authenticationMethod);
#if !WINDOWS_UWP && !PCL && !NETMF
            if (authenticationMethod is DeviceAuthenticationWithX509Certificate)
            {
                if (connectionStringBuilder.Certificate == null)
                {
                    throw new ArgumentException("certificate must be present in DeviceAuthenticationWithX509Certificate");
                }

                return CreateFromConnectionString(connectionStringBuilder.ToString(), PopulateCertificateInTransportSettings(connectionStringBuilder, transportSettings));
            }
#endif
            return CreateFromConnectionString(connectionStringBuilder.ToString(), transportSettings);
        }
#endif

        /// <summary>
        /// Create a DeviceClient using Amqp transport from the specified connection string
        /// </summary>
        /// <param name="connectionString">Connection string for the IoT hub (including DeviceId)</param>
        /// <returns>DeviceClient</returns>
        public static DeviceClient CreateFromConnectionString(string connectionString)
        {
#if WINDOWS_UWP || PCL
            return CreateFromConnectionString(connectionString, TransportType.Http1);
#else
            return CreateFromConnectionString(connectionString, TransportType.Amqp);
#endif
        }

        /// <summary>
        /// Create a DeviceClient using Amqp transport from the specified connection string
        /// (WinRT) Create a DeviceClient using Http transport from the specified connection string
        /// </summary>
        /// <param name="connectionString">IoT Hub-Scope Connection string for the IoT hub (without DeviceId)</param>
        /// <param name="deviceId">Id of the Device</param>
        /// <returns>DeviceClient</returns>
        public static DeviceClient CreateFromConnectionString(string connectionString, string deviceId)
        {
#if WINDOWS_UWP || PCL
            return CreateFromConnectionString(connectionString, deviceId, TransportType.Http1);    
#else
            return CreateFromConnectionString(connectionString, deviceId, TransportType.Amqp);
#endif
        }

        /// <summary>
        /// Create DeviceClient from the specified connection string using the specified transport type
        /// (PCL) Only Http transport is allowed
        /// </summary>
        /// <param name="connectionString">Connection string for the IoT hub (including DeviceId)</param>
        /// <param name="transportType">Specifies whether Amqp or Http transport is used</param>
        /// <returns>DeviceClient</returns>
        public static DeviceClient CreateFromConnectionString(string connectionString, TransportType transportType)
        {
            return CreateFromConnectionString(connectionString, transportType, null);
        }

        /// <summary>
        /// Create DeviceClient from the specified connection string using the specified transport type
        /// (PCL) Only Http transport is allowed
        /// </summary>
        /// <param name="connectionString">Connection string for the IoT hub (including DeviceId)</param>
        /// <param name="transportType">Specifies whether Amqp or Http transport is used</param>
        /// <param name="pipelineBuilder">Device client pipeline builder</param>
        /// <returns>DeviceClient</returns>
        internal static DeviceClient CreateFromConnectionString(string connectionString, TransportType transportType, IDeviceClientPipelineBuilder pipelineBuilder)
        {
            if (connectionString == null)
            {
                throw new ArgumentNullException(nameof(connectionString));
            }

            switch (transportType)
            {
                case TransportType.Amqp:
#if PCL
                    throw new NotImplementedException("Amqp protocol is not supported");
#else
                    return CreateFromConnectionString(connectionString, new ITransportSettings[]
                    {
                        new AmqpTransportSettings(TransportType.Amqp_Tcp_Only),
                        new AmqpTransportSettings(TransportType.Amqp_WebSocket_Only)
                    },
                    pipelineBuilder);
#endif
                case TransportType.Mqtt:
#if WINDOWS_UWP || PCL
                    throw new NotImplementedException("Mqtt protocol is not supported");
#else
                    return CreateFromConnectionString(connectionString, new ITransportSettings[]
                    {
                        new MqttTransportSettings(TransportType.Mqtt_Tcp_Only),
                        new MqttTransportSettings(TransportType.Mqtt_WebSocket_Only)
                    }, pipelineBuilder);
#endif
                case TransportType.Amqp_WebSocket_Only:
                case TransportType.Amqp_Tcp_Only:
#if PCL
                    throw new NotImplementedException("Amqp protocol is not supported");
#else
                    return CreateFromConnectionString(connectionString, new ITransportSettings[] { new AmqpTransportSettings(transportType) }, pipelineBuilder);
#endif
                case TransportType.Mqtt_WebSocket_Only:
                case TransportType.Mqtt_Tcp_Only:
#if WINDOWS_UWP || PCL
                    throw new NotImplementedException("Mqtt protocol is not supported");
#else
                    return CreateFromConnectionString(connectionString, new ITransportSettings[] { new MqttTransportSettings(transportType) }, pipelineBuilder);
#endif
                case TransportType.Http1:
#if PCL
                    IotHubConnectionString iotHubConnectionString = IotHubConnectionString.Parse(connectionString);
                    return new DeviceClient(iotHubConnectionString);
#else
                    return CreateFromConnectionString(connectionString, new ITransportSettings[] { new Http1TransportSettings() }, pipelineBuilder);
#endif
                default:
#if !PCL
                    throw new InvalidOperationException("Unsupported Transport Type {0}".FormatInvariant(transportType));
#else
                    throw new InvalidOperationException($"Unsupported Transport Type {transportType}");
#endif
            }
        }

        /// <summary>
        /// Create DeviceClient from the specified connection string using the specified transport type
        /// </summary>
        /// <param name="connectionString">IoT Hub-Scope Connection string for the IoT hub (without DeviceId)</param>
        /// <param name="deviceId">Id of the device</param>
        /// <param name="transportType">The transportType used (Http1 or Amqp)</param>
        /// <returns>DeviceClient</returns>
        public static DeviceClient CreateFromConnectionString(string connectionString, string deviceId, TransportType transportType)
        {
            if (connectionString == null)
            {
                throw new ArgumentNullException(nameof(connectionString));
            }

            if (deviceId == null)
            {
                throw new ArgumentNullException(nameof(deviceId));
            }

            if (DeviceIdParameterRegex.IsMatch(connectionString))
            {
                throw new ArgumentException("Connection string must not contain DeviceId keyvalue parameter", nameof(connectionString));
            }

            return CreateFromConnectionString(connectionString + ";" + DeviceId + "=" + deviceId, transportType);
        }

#if !PCL

        /// <summary>
        /// Create DeviceClient from the specified connection string using a prioritized list of transports
        /// </summary>
        /// <param name="connectionString">Connection string for the IoT hub (with DeviceId)</param>
        /// <param name="transportSettings">Prioritized list of transports and their settings</param>
        /// <returns>DeviceClient</returns>
        public static DeviceClient CreateFromConnectionString(string connectionString, [System.Runtime.InteropServices.WindowsRuntime.ReadOnlyArray] ITransportSettings[] transportSettings)
        {
            return CreateFromConnectionString(connectionString, transportSettings, null);
        }

        /// <summary>
        /// Create DeviceClient from the specified connection string using a prioritized list of transports
        /// </summary>
        /// <param name="connectionString">Connection string for the IoT hub (with DeviceId)</param>
        /// <param name="transportSettings">Prioritized list of transports and their settings</param>
        /// <param name="pipelineBuilder">Device client pipeline builder</param>
        /// <returns>DeviceClient</returns>
        internal static DeviceClient CreateFromConnectionString(string connectionString, [System.Runtime.InteropServices.WindowsRuntime.ReadOnlyArray] ITransportSettings[] transportSettings, IDeviceClientPipelineBuilder pipelineBuilder)
        {
            if (connectionString == null)
            {
                throw new ArgumentNullException(nameof(connectionString));
            }

            if (transportSettings == null)
            {
                throw new ArgumentNullException(nameof(transportSettings));
            }

            if (transportSettings.Length == 0)
            {
                throw new ArgumentOutOfRangeException(nameof(connectionString), "Must specify at least one TransportSettings instance");
            }

            IotHubConnectionString iotHubConnectionString = IotHubConnectionString.Parse(connectionString);

            foreach (ITransportSettings transportSetting in transportSettings)
            {
                switch (transportSetting.GetTransportType())
                {
                    case TransportType.Amqp_WebSocket_Only:
                    case TransportType.Amqp_Tcp_Only:
                        if (!(transportSetting is AmqpTransportSettings))
                        {
                            throw new InvalidOperationException("Unknown implementation of ITransportSettings type");
                        }
                        break;
                    case TransportType.Http1:
                        if (!(transportSetting is Http1TransportSettings))
                        {
                            throw new InvalidOperationException("Unknown implementation of ITransportSettings type");
                        }
                        break;
#if !WINDOWS_UWP
                    case TransportType.Mqtt_WebSocket_Only:
                    case TransportType.Mqtt_Tcp_Only:
                        if (!(transportSetting is MqttTransportSettings))
                        {
                            throw new InvalidOperationException("Unknown implementation of ITransportSettings type");
                        }
                        break;
#endif
                    default:
                        throw new InvalidOperationException("Unsupported Transport Type {0}".FormatInvariant(transportSetting.GetTransportType()));
                }
            }

            pipelineBuilder = pipelineBuilder ?? BuildPipeline();
            
            // Defer concrete DeviceClient creation to OpenAsync
            return new DeviceClient(iotHubConnectionString, transportSettings, pipelineBuilder);
        }

        /// <summary>
        /// Create DeviceClient from the specified connection string using the prioritized list of transports
        /// </summary>
        /// <param name="connectionString">Connection string for the IoT hub (without DeviceId)</param>
        /// <param name="deviceId">Id of the device</param>
        /// <param name="transportSettings">Prioritized list of transportTypes and their settings</param>
        /// <returns>DeviceClient</returns>
        public static DeviceClient CreateFromConnectionString(string connectionString, string deviceId, [System.Runtime.InteropServices.WindowsRuntime.ReadOnlyArrayAttribute] ITransportSettings[] transportSettings)
        {
            if (connectionString == null)
            {
                throw new ArgumentNullException(nameof(connectionString));
            }

            if (deviceId == null)
            {
                throw new ArgumentNullException(nameof(deviceId));
            }

            if (DeviceIdParameterRegex.IsMatch(connectionString))
            {
                throw new ArgumentException("Connection string must not contain DeviceId keyvalue parameter", nameof(connectionString));
            }

            return CreateFromConnectionString(connectionString + ";" + DeviceId + "=" + deviceId, transportSettings);
        }
#endif

        private CancellationTokenSource GetOperationTimeoutCancellationTokenSource()
        {
            return new CancellationTokenSource(TimeSpan.FromMilliseconds(OperationTimeoutInMilliseconds));
        }

        /// <summary>
        /// Explicitly open the DeviceClient instance.
        /// </summary>

        public Task OpenAsync()
        {
            // Codes_SRS_DEVICECLIENT_28_007: [ The async operation shall retry until time specified in OperationTimeoutInMilliseconds property expire or unrecoverable(authentication, quota exceed) error occurs.]
            return ApplyTimeout(operationTimeoutCancellationToken => this.InnerHandler.OpenAsync(true, operationTimeoutCancellationToken));
        }

        /// <summary>
        /// Close the DeviceClient instance
        /// </summary>
        /// <returns></returns>
        public Task CloseAsync()
        {
            return this.InnerHandler.CloseAsync();
        }

        /// <summary>
        /// Receive a message from the device queue using the default timeout.
        /// </summary>
        /// <returns>The receive message or null if there was no message until the default timeout</returns>
        public Task<Message> ReceiveAsync()
        {
            // Codes_SRS_DEVICECLIENT_28_011: [The async operation shall retry until time specified in OperationTimeoutInMilliseconds property expire or unrecoverable(authentication, quota exceed) error occurs.]
            return ApplyTimeout(operationTimeoutCancellationToken => this.InnerHandler.ReceiveAsync(operationTimeoutCancellationToken));
        }

        /// <summary>
        /// Receive a message from the device queue with the specified timeout
        /// </summary>
        /// <returns>The receive message or null if there was no message until the specified time has elapsed</returns>
        public Task<Message> ReceiveAsync(TimeSpan timeout)
        {
            // Codes_SRS_DEVICECLIENT_28_011: [The async operation shall retry until time specified in OperationTimeoutInMilliseconds property expire or unrecoverable(authentication, quota exceed) error occurs.]
            return ApplyTimeout(operationTimeoutCancellationToken => this.InnerHandler.ReceiveAsync(timeout, operationTimeoutCancellationToken));
        }

        /// <summary>
        /// Deletes a received message from the device queue
        /// </summary>
        /// <returns>The lock identifier for the previously received message</returns>
        public Task CompleteAsync(string lockToken)
        {
            if (string.IsNullOrEmpty(lockToken))
            {
                throw Fx.Exception.ArgumentNull("lockToken");
            }

            // Codes_SRS_DEVICECLIENT_28_013: [The async operation shall retry until time specified in OperationTimeoutInMilliseconds property expire or unrecoverable error(authentication, quota exceed) occurs.]
            return ApplyTimeout(operationTimeoutCancellationToken => this.InnerHandler.CompleteAsync(lockToken, operationTimeoutCancellationToken));
        }

        /// <summary>
        /// Deletes a received message from the device queue
        /// </summary>
        /// <returns>The previously received message</returns>
        public Task CompleteAsync(Message message)
        {
            if (message == null)
            {
                throw Fx.Exception.ArgumentNull("message");
            }
            // Codes_SRS_DEVICECLIENT_28_015: [The async operation shall retry until time specified in OperationTimeoutInMilliseconds property expire or unrecoverable error(authentication, quota exceed) occurs.]
            return this.CompleteAsync(message.LockToken);
        }

        /// <summary>
        /// Puts a received message back onto the device queue
        /// </summary>
        /// <returns>The previously received message</returns>
        public Task AbandonAsync(string lockToken)
        {
            if (string.IsNullOrEmpty(lockToken))
            {
                throw Fx.Exception.ArgumentNull("lockToken");
            }
            // Codes_SRS_DEVICECLIENT_28_015: [The async operation shall retry until time specified in OperationTimeoutInMilliseconds property expire or unrecoverable error(authentication, quota exceed) occurs.]
            return ApplyTimeout(operationTimeoutCancellationToken => this.InnerHandler.AbandonAsync(lockToken, operationTimeoutCancellationToken));
        }

        /// <summary>
        /// Puts a received message back onto the device queue
        /// </summary>
        /// <returns>The lock identifier for the previously received message</returns>
        public Task AbandonAsync(Message message)
        {
            if (message == null)
            {
                throw Fx.Exception.ArgumentNull("message");
            }

            return this.AbandonAsync(message.LockToken);
        }

        /// <summary>
        /// Deletes a received message from the device queue and indicates to the server that the message could not be processed.
        /// </summary>
        /// <returns>The previously received message</returns>
        public Task RejectAsync(string lockToken)
        {
            if (string.IsNullOrEmpty(lockToken))
            {
                throw Fx.Exception.ArgumentNull("lockToken");
            }

            return ApplyTimeout(operationTimeoutCancellationToken => this.InnerHandler.RejectAsync(lockToken, operationTimeoutCancellationToken));
        }

        /// <summary>
        /// Deletes a received message from the device queue and indicates to the server that the message could not be processed.
        /// </summary>
        /// <returns>The lock identifier for the previously received message</returns>
        public Task RejectAsync(Message message)
        {
            if (message == null)
            {
                throw Fx.Exception.ArgumentNull("message");
            }
            // Codes_SRS_DEVICECLIENT_28_017: [The async operation shall retry until time specified in OperationTimeoutInMilliseconds property expire or unrecoverable error(authentication, quota exceed) occurs.]
            return ApplyTimeout(operationTimeoutCancellationToken => this.InnerHandler.RejectAsync(message.LockToken, operationTimeoutCancellationToken));
        }

        /// <summary>
        /// Sends an event to device hub
        /// </summary>
        /// <returns>The message containing the event</returns>
        public Task SendEventAsync(Message message)
        {
            if (message == null)
            {
                throw Fx.Exception.ArgumentNull("message");
            }
            // Codes_SRS_DEVICECLIENT_28_019: [The async operation shall retry until time specified in OperationTimeoutInMilliseconds property expire or unrecoverable error(authentication or quota exceed) occurs.]
            return ApplyTimeout(operationTimeoutCancellationToken => this.InnerHandler.SendEventAsync(message, operationTimeoutCancellationToken));
        }

        /// <summary>
        /// Sends a batch of events to device hub
        /// </summary>
        /// <returns>The task containing the event</returns>
        public Task SendEventBatchAsync(IEnumerable<Message> messages)
        {
            if (messages == null)
            {
                throw Fx.Exception.ArgumentNull("messages");
            }
            // Codes_SRS_DEVICECLIENT_28_019: [The async operation shall retry until time specified in OperationTimeoutInMilliseconds property expire or unrecoverable error(authentication or quota exceed) occurs.]
            return ApplyTimeout(operationTimeoutCancellationToken => this.InnerHandler.SendEventAsync(messages, operationTimeoutCancellationToken));
        }

        private Task ApplyTimeout(Func<CancellationToken, System.Threading.Tasks.Task> operation)
        {
            if (OperationTimeoutInMilliseconds == 0)
            {
                return operation(CancellationToken.None)
                    .WithTimeout(TimeSpan.MaxValue, () => Resources.OperationTimeoutExpired, CancellationToken.None);
            }

            CancellationTokenSource operationTimeoutCancellationTokenSource = GetOperationTimeoutCancellationTokenSource();

            var result = operation(operationTimeoutCancellationTokenSource.Token)
                .WithTimeout(TimeSpan.FromMilliseconds(OperationTimeoutInMilliseconds), () => Resources.OperationTimeoutExpired, operationTimeoutCancellationTokenSource.Token);
            result.ContinueWith(t =>
            {
                operationTimeoutCancellationTokenSource.Dispose();
            });
            return result;
        }

        private Task<Message> ApplyTimeout(Func<CancellationToken, System.Threading.Tasks.Task<Message>> operation)
        {
            if (OperationTimeoutInMilliseconds == 0)
            {
                return operation(CancellationToken.None)
                    .WithTimeout(TimeSpan.MaxValue, () => Resources.OperationTimeoutExpired, CancellationToken.None);
            }

            CancellationTokenSource operationTimeoutCancellationTokenSource = GetOperationTimeoutCancellationTokenSource();

            var result = operation(operationTimeoutCancellationTokenSource.Token)
                .WithTimeout(TimeSpan.FromMilliseconds(OperationTimeoutInMilliseconds), () => Resources.OperationTimeoutExpired, operationTimeoutCancellationTokenSource.Token);
            result.ContinueWith(t =>
            {
                operationTimeoutCancellationTokenSource.Dispose();
                return t.Result;
            });
            return result;
        }


#if !WINDOWS_UWP && !PCL // ArturL: we should be able to support UploadToBlobAsync for UWP now
        /// <summary>
        /// Uploads a stream to a block blob in a storage account associated with the IoTHub for that device.
        /// If the blob already exists, it will be overwritten.
        /// </summary>
        /// <param name="blobName"></param>
        /// <param name="source"></param>
        /// <returns>AsncTask</returns>
        public Task UploadToBlobAsync(String blobName, System.IO.Stream source)
        {
            if (String.IsNullOrEmpty(blobName))
            {
                throw Fx.Exception.ArgumentNull("blobName");
            }
            if (source == null)
            {
                throw Fx.Exception.ArgumentNull("source");
            }
            if (blobName.Length > 1024)
            {
                throw Fx.Exception.Argument("blobName", "Length cannot exceed 1024 characters");
            }
            if (blobName.Split('/').Count() > 254)
            {
                throw Fx.Exception.Argument("blobName", "Path segment count cannot exceed 254");
            }

            var httpTransport = new HttpTransportHandler(iotHubConnectionString);
            return httpTransport.UploadToBlobAsync(blobName, source);
        }
#endif

#if WIP_C2D_METHODS_AMQP
        /// <summary>
        /// Registers a new delgate for the named method. If a delegate is already associated with
        /// the named method, it will be replaced with the new delegate.
        /// <param name="methodName">The name of the method to associate with the delegate.</param>
        /// <param name="methodHandler">The delegate to be used when a method with the given name is called by the cloud service.</param>
        /// <param name="userContext">generic parameter to be interpreted by the client code.</param>
        /// </summary>
        public void SetMethodHandler(string methodName, MethodCallback methodHandler, object userContext)
        {
            lock (this.deviceCallbackLock)
            {
                if (methodHandler != null)
                {
                    // codes_SRS_DEVICECLIENT_10_001: [ The SetMethodHandler shall lazy-initialize the deviceMethods property. ]
                    if (this.deviceMethods == null)
                    {
                        this.deviceMethods = new Dictionary<string, Tuple<MethodCallback, object>>();

                        // codes_SRS_DEVICECLIENT_10_005: [ The SetMethodHandler shall EnableMethodsAsync when called for the first time. ]
                        ApplyTimeout(operationTimeoutCancellationToken => this.InnerHandler.EnableMethodsAsync(operationTimeoutCancellationToken));
                    }
                    this.deviceMethods[methodName] = new Tuple<MethodCallback, object>(methodHandler, userContext);
                }
                else
                {
                    // codes_SRS_DEVICECLIENT_10_002: [ If the given methodName already has an associated delegate, the existing delegate shall be removed. ]
                    // codes_SRS_DEVICECLIENT_10_003: [ The given delegate will only be added if it is not null. ]
                    if (this.deviceMethods != null)
                    {
                        this.deviceMethods.Remove(methodName);

                        if (this.deviceMethods.Count == 0)
                        {
                            // codes_SRS_DEVICECLIENT_10_006: [ The SetMethodHandler shall DisableMethodsAsync when the last delegate has been removed. ]
                            ApplyTimeout(operationTimeoutCancellationToken => this.InnerHandler.DisableMethodsAsync(operationTimeoutCancellationToken));

                            // codes_SRS_DEVICECLIENT_10_004: [ The deviceMethods property shall be deleted if the last delegate has been removed. ]
                            this.deviceMethods = null;
                        }
                    }
                }
            }
        }
#endif

        internal async Task OnMethodCalled(MethodRequestInternal methodRequestInternal)
        {
            Tuple<MethodCallback, object> m = null;

            // codes_SRS_DEVICECLIENT_10_012: [ If the given methodRequestInternal argument is null, fail silently ]
            if (methodRequestInternal != null)
            {
                byte[] requestData = methodRequestInternal.GetBytes();

                try
                {
                    Utils.ValidateDataIsEmptyOrJson(requestData);

                    lock (this.deviceCallbackLock)
                    {
                        // codes_SRS_DEVICECLIENT_10_013: [ If the given method does not have an associated delegate, fail silently ]
                        this.deviceMethods?.TryGetValue(methodRequestInternal.Name, out m);
                    }
                }
                catch (Exception)
                {
                    // codes_SRS_DEVICECLIENT_28_020: [ If the given methodRequestInternal data is not valid json, fail silently ]
                }

                if (m != null)
                {
                    try
                    {
                    // codes_SRS_DEVICECLIENT_10_011: [ The OnMethodCalled shall invoke the specified delegate. ]
                        MethodResponse rv = await m.Item1(new MethodRequest(methodRequestInternal.Name, requestData), m.Item2);
                        var methodResponseInternal = new MethodResponseInternal(rv.Result, methodRequestInternal.RequestId, rv.Status);
                        await this.SendMethodResponseAsync(methodResponseInternal);
                    }
                    catch (Exception)
                    {
                        // codes_SRS_DEVICECLIENT_28_021: [ If the MethodResponse from the MethodHandler is not valid json, fail silently ]
                    }
                }
            }
        }

        public void Dispose()
        {
            this.InnerHandler?.Dispose();
        }

#if !WINDOWS_UWP && !PCL
        static ITransportSettings[] PopulateCertificateInTransportSettings(IotHubConnectionStringBuilder connectionStringBuilder, TransportType transportType)
        {
            switch (transportType)
            {
                case TransportType.Amqp:
                    return new ITransportSettings[]
                    {
                        new AmqpTransportSettings(TransportType.Amqp_Tcp_Only)
                        {
                            ClientCertificate = connectionStringBuilder.Certificate
                        },
                        new AmqpTransportSettings(TransportType.Amqp_WebSocket_Only)
                        {
                            ClientCertificate = connectionStringBuilder.Certificate
                        }
                    };
                case TransportType.Amqp_Tcp_Only:
                    return new ITransportSettings[]
                    {
                        new AmqpTransportSettings(TransportType.Amqp_Tcp_Only)
                        {
                            ClientCertificate = connectionStringBuilder.Certificate
                        }
                    };
                case TransportType.Amqp_WebSocket_Only:
                    return new ITransportSettings[]
                    {
                        new AmqpTransportSettings(TransportType.Amqp_WebSocket_Only)
                        {
                            ClientCertificate = connectionStringBuilder.Certificate
                        }
                    };
                case TransportType.Http1:
                    return new ITransportSettings[]
                    {
                        new Http1TransportSettings()
                        {
                            ClientCertificate = connectionStringBuilder.Certificate
                        }
                    };
                case TransportType.Mqtt:
                    return new ITransportSettings[]
                    {
                        new MqttTransportSettings(TransportType.Mqtt_Tcp_Only) 
                        {
                            ClientCertificate = connectionStringBuilder.Certificate
                        },
                        new MqttTransportSettings(TransportType.Mqtt_WebSocket_Only)
                        {
                            ClientCertificate = connectionStringBuilder.Certificate
                        }
                    };
                case TransportType.Mqtt_Tcp_Only:
                    return new ITransportSettings[]
                    {
                        new MqttTransportSettings(TransportType.Mqtt_Tcp_Only)
                        {
                            ClientCertificate = connectionStringBuilder.Certificate
                        }
                    };
                case TransportType.Mqtt_WebSocket_Only:
                    return new ITransportSettings[]
                    {
                        new MqttTransportSettings(TransportType.Mqtt_WebSocket_Only)
                        {
                            ClientCertificate = connectionStringBuilder.Certificate
                        }
                    };
                default:
                    throw new InvalidOperationException("Unsupported Transport {0}".FormatInvariant(transportType));
            }
        }

        static ITransportSettings[] PopulateCertificateInTransportSettings(IotHubConnectionStringBuilder connectionStringBuilder, ITransportSettings[] transportSettings)
        {
            foreach (var transportSetting in  transportSettings)
            {
                switch (transportSetting.GetTransportType())
                {
                    case TransportType.Amqp_WebSocket_Only:
                    case TransportType.Amqp_Tcp_Only:
                        ((AmqpTransportSettings)transportSetting).ClientCertificate = connectionStringBuilder.Certificate;
                        break;
                    case TransportType.Http1:
                        ((Http1TransportSettings)transportSetting).ClientCertificate = connectionStringBuilder.Certificate;
                        break;
                    case TransportType.Mqtt_WebSocket_Only:
                    case TransportType.Mqtt_Tcp_Only:
                        ((MqttTransportSettings)transportSetting).ClientCertificate = connectionStringBuilder.Certificate;
                        break;
                    default:
                        throw new InvalidOperationException("Unsupported Transport {0}".FormatInvariant(transportSetting.GetTransportType()));
                }
            }

            return transportSettings;
        }
#endif

#if WIP_TWIN_MQTT
        /// <summary>
        /// Set a callback that will be called whenever the client receives a state update 
        /// (desired or reported) from the service.  This has the side-effect of subscribing
        /// to the PATCH topic on the service.
        /// </summary>
        /// <param name="callback">Callback to call after the state update has been received and applied</param>
        /// <param name="userContext">Context object that will be passed into callback</param>
        public AsyncTask SetDesiredPropertyUpdateCallback(DesiredPropertyUpdateCallback callback, object userContext)
        {
            throw new NotImplementedException();
        }

        /// <summary>
        /// Retrieve a device twin object for the current device.
        /// </summary>
        /// <returns>The device twin object for the current device</returns>
        public AsyncTaskOfTwin GetTwinAsync()
        {
            throw new NotImplementedException();
        }

        /// <summary>
        /// Push reported property changes up to the service.
        /// </summary>
        /// <param name="reportedProperties">Reported properties to push</param>
        public AsyncTask UpdateReportedPropertiesAsync(TwinCollection reportedProperties)
        {
            throw new NotImplementedException();
        }
#endif // WIP_TWIN_MQTT

    }
}

<|MERGE_RESOLUTION|>--- conflicted
+++ resolved
@@ -21,23 +21,6 @@
     using Microsoft.Azure.Devices.Client.Transport.Mqtt;
 #endif
 
-<<<<<<< HEAD
-    public delegate Task<MethodResponse> MethodCallback(MethodRequest methodRequest, object userContext);
-=======
-    // C# using aliases cannot name an unbound generic type declaration without supplying type arguments
-    // Therefore, define a separate alias for each type argument
-#if WINDOWS_UWP
-    using AsyncTask = Windows.Foundation.IAsyncAction;
-    using AsyncTaskOfMessage = Windows.Foundation.IAsyncOperation<Message>;
-    using AsyncTaskOfMethodResponse = Windows.Foundation.IAsyncOperation<MethodResponse>;
-#else
-    using AsyncTask = System.Threading.Tasks.Task;
-    using AsyncTaskOfMessage = System.Threading.Tasks.Task<Message>;
-    using AsyncTaskOfMethodResponse = System.Threading.Tasks.Task<MethodResponse>;
-    using AsyncTaskOfTwin = System.Threading.Tasks.Task<Microsoft.Azure.Devices.Shared.Twin>;
-#endif
-
-
 #if WIP_TWIN_MQTT
     /// <summary>
     /// Delegate for desired property update callbacks.  This will be called
@@ -45,11 +28,10 @@
     /// </summary>
     /// <param name="desiredProperties">Properties that were contained in the update that was received from the service</param>
     /// <param name="userContext">Context object passed in when the callback was registered</param>
-    public delegate AsyncTask DesiredPropertyUpdateCallback(TwinCollection desiredProperties, object userContext);
-#endif
-
-    public delegate AsyncTaskOfMethodResponse MethodCallback(MethodRequest methodRequest, object userContext);
->>>>>>> bd4f7028
+    public delegate Task DesiredPropertyUpdateCallback(TwinCollection desiredProperties, object userContext);
+#endif
+
+    public delegate Task<MethodResponse> MethodCallback(MethodRequest methodRequest, object userContext);
 
     /*
      * Class Diagram and Chain of Responsibility in Device Client 
@@ -171,12 +153,6 @@
         {
             this.iotHubConnectionString = iotHubConnectionString;
 
-<<<<<<< HEAD
-#if !WINDOWS_UWP // ArturL: we should try to support retry for UWP now that the library is no longer limited to exposing only WinRT types
-            var innerHandler = new RetryDelegatingHandler(
-                new ErrorDelegatingHandler(
-                    () => new RoutingDelegatingHandler(this.CreateTransportHandler, iotHubConnectionString, transportSettings)));
-=======
             var pipelineContext = new PipelineContext();
             pipelineContext.Set(transportSettings);
             pipelineContext.Set(iotHubConnectionString);
@@ -186,7 +162,6 @@
             this.InnerHandler = innerHandler;
         }
 
->>>>>>> bd4f7028
 #else
         DeviceClient(IotHubConnectionString iotHubConnectionString)
         {
@@ -1013,7 +988,7 @@
         /// </summary>
         /// <param name="callback">Callback to call after the state update has been received and applied</param>
         /// <param name="userContext">Context object that will be passed into callback</param>
-        public AsyncTask SetDesiredPropertyUpdateCallback(DesiredPropertyUpdateCallback callback, object userContext)
+        public Task SetDesiredPropertyUpdateCallback(DesiredPropertyUpdateCallback callback, object userContext)
         {
             throw new NotImplementedException();
         }
@@ -1022,7 +997,7 @@
         /// Retrieve a device twin object for the current device.
         /// </summary>
         /// <returns>The device twin object for the current device</returns>
-        public AsyncTaskOfTwin GetTwinAsync()
+        public Task<Twin> GetTwinAsync()
         {
             throw new NotImplementedException();
         }
@@ -1031,7 +1006,7 @@
         /// Push reported property changes up to the service.
         /// </summary>
         /// <param name="reportedProperties">Reported properties to push</param>
-        public AsyncTask UpdateReportedPropertiesAsync(TwinCollection reportedProperties)
+        public Task UpdateReportedPropertiesAsync(TwinCollection reportedProperties)
         {
             throw new NotImplementedException();
         }
