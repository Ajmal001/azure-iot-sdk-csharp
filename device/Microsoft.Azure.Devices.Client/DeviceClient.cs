﻿    // Copyright (c) Microsoft. All rights reserved.
// Licensed under the MIT license. See LICENSE file in the project root for full license information.

namespace Microsoft.Azure.Devices.Client
{
    using Common;
    using System;
    using System.Collections.Generic;
    using System.Diagnostics;
    using System.Linq;
#if NETSTANDARD1_3
    using System.Net.Http;
#endif
    using System.Text.RegularExpressions;
    using System.Threading;
    using System.Threading.Tasks;
    using Microsoft.Azure.Devices.Client.Extensions;
    using Microsoft.Azure.Devices.Client.Transport;
    using Microsoft.Azure.Devices.Shared;
    using Newtonsoft.Json.Linq;
#if !PCL
    using Microsoft.Azure.Devices.Client.Transport.Mqtt;
#if !WINDOWS_UWP
    using System.Security.Cryptography.X509Certificates;
#endif
#endif

    /// <summary>
    /// Delegate for desired property update callbacks.  This will be called
    /// every time we receive a PATCH from the service.
    /// </summary>
    /// <param name="desiredProperties">Properties that were contained in the update that was received from the service</param>
    /// <param name="userContext">Context object passed in when the callback was registered</param>
    public delegate Task DesiredPropertyUpdateCallback(TwinCollection desiredProperties, object userContext);

    /// <summary>
    ///      Delegate for method call. This will be called every time we receive a method call that was registered.
    /// </summary>
    /// <param name="methodRequest">Class with details about method.</param>
    /// <param name="userContext">Context object passed in when the callback was registered.</param>
    /// <returns>MethodResponse</returns>
    public delegate Task<MethodResponse> MethodCallback(MethodRequest methodRequest, object userContext);

    /// <summary>
    ///    Status of handling a message. 
    ///    None - Means Device SDK won't send an ackowledge of receipt.
    ///    Completed - Means Device SDK will Complete the event. Removing from the queue.
    ///    Abandoned - Event will be Abandoned. 
    /// </summary>
    public enum MessageResponse { None, Completed, Abandoned };



    /// <summary>
    /// Delegate that gets called when a message is received on a particular input.
    /// </summary>
    /// <param name="message">The message received</param>
    /// <param name="userContext">The context object passed in</param>
    /// <returns>MessageResponse</returns>
    public delegate Task<MessageResponse> MessageHandler(Message message, object userContext);

    /// <summary>
    /// Delegate for connection status changed.
    /// </summary>
    /// <param name="status">The updated connection status</param>
    /// <param name="reason">The reason for the connection status change</param>
    public delegate void ConnectionStatusChangesHandler(ConnectionStatus status, ConnectionStatusChangeReason reason);

    /*
     * Class Diagram and Chain of Responsibility in Device Client 
                                     +--------------------+
                                     | <<interface>>      |
                                     | IDelegatingHandler |
                                     |  * Open            |
                                     |  * Close           |
                                     |  * SendEvent       |
                                     |  * SendEvents      |
                                     |  * Receive         |
                                     |  * Complete        |
                                     |  * Abandon         |
                                     |  * Reject          |
                                     +-------+------------+
                                             |
                                             |implements
                                             |
                                             |
                                     +-------+-------+
                                     |  <<abstract>> |     
                                     |  Default      |
             +---+inherits----------->  Delegating   <------inherits-----------------+
             |                       |  Handler      |                               |
             |           +--inherits->               <--inherits----+                |
             |           |           +-------^-------+              |                |
             |           |                   |inherits              |                |
             |           |                   |                      |                |
+------------+       +---+---------+      +--+----------+       +---+--------+       +--------------+
|            |       |             |      |             |       |            |       | <<abstract>> |
| GateKeeper |  use  | Retry       | use  |  Error      |  use  | Routing    |  use  | Transport    |
| Delegating +-------> Delegating  +------>  Delegating +-------> Delegating +-------> Delegating   |
| Handler    |       | Handler     |      |  Handler    |       | Handler    |       | Handler      |
|            |       |             |      |             |       |            |       |              |
| overrides: |       | overrides:  |      |  overrides  |       | overrides: |       | overrides:   |
|  Open      |       |  Open       |      |   Open      |       |  Open      |       |  Receive     |
|  Close     |       |  SendEvent  |      |   SendEvent |       |            |       |              |
|            |       |  SendEvents |      |   SendEvents|       +------------+       +--^--^---^----+
+------------+       |  Receive    |      |   Receive   |                               |  |   |
                     |  Reject     |      |   Reject    |                               |  |   |
                     |  Abandon    |      |   Abandon   |                               |  |   |
                     |  Complete   |      |   Complete  |                               |  |   |
                     |             |      |             |                               |  |   |
                     +-------------+      +-------------+     +-------------+-+inherits-+  |   +---inherits-+-------------+
                                                              |             |              |                |             |
                                                              | AMQP        |              inherits         | HTTP        |
                                                              | Transport   |              |                | Transport   |
                                                              | Handler     |          +---+---------+      | Handler     |
                                                              |             |          |             |      |             |
                                                              | overrides:  |          | MQTT        |      | overrides:  |
                                                              |  everything |          | Transport   |      |  everything |
                                                              |             |          | Handler     |      |             |
                                                              +-------------+          |             |      +-------------+
                                                                                       | overrides:  |
                                                                                       |  everything |
                                                                                       |             |
                                                                                       +-------------+
TODO: revisit DefaultDelegatingHandler - it seems redundant as long as we have to many overloads in most of the classes.
*/

    /// <summary>
    /// Contains methods that a device can use to send messages to and receive from the service.
    /// </summary>
    public sealed class DeviceClient
#if !PCL
        : IDisposable
#endif
    {
        const string DeviceId = "DeviceId";
        const string DeviceIdParameterPattern = @"(^\s*?|.*;\s*?)" + DeviceId + @"\s*?=.*";
        IotHubConnectionString iotHubConnectionString = null;

        /// <summary> 
        /// Diagnostic sampling percentage value, [0-100];  
        /// 0 means no message will carry on diag info 
        /// </summary>
        int _diagnosticSamplingPercentage = 0;
        public int DiagnosticSamplingPercentage
        {
            get { return _diagnosticSamplingPercentage; }
            set
            {
                if (value > 100 || value < 0)
                {
                    throw new ArgumentOutOfRangeException(nameof(DiagnosticSamplingPercentage), DiagnosticSamplingPercentage, 
                        "The range of diagnostic sampling percentage should between [0,100].");
                }

                _diagnosticSamplingPercentage = value;
            }
        }

#if !WINDOWS_UWP && !PCL
        internal X509Certificate2 Certificate { get; set; }
#endif
#if !PCL
        const RegexOptions RegexOptions = System.Text.RegularExpressions.RegexOptions.Compiled | System.Text.RegularExpressions.RegexOptions.IgnoreCase;
#else
        const RegexOptions RegexOptions = System.Text.RegularExpressions.RegexOptions.IgnoreCase;
#endif
        static readonly Regex DeviceIdParameterRegex = new Regex(DeviceIdParameterPattern, RegexOptions);

        internal IDelegatingHandler InnerHandler { get; set; }

        SemaphoreSlim methodsDictionarySemaphore = new SemaphoreSlim(1, 1);
        readonly SemaphoreSlim receiveSemaphore = new SemaphoreSlim(1, 1);

        volatile Dictionary<string, Tuple<MessageHandler, object>> receiveEventEndpoints;

        volatile Tuple<MessageHandler, object> defaultEventCallback;

        public const string ModuleTwinsPropertyName = "moduleTwins";
        public const string MetadataName = "$metadata";

        DeviceClientConnectionStatusManager connectionStatusManager = new DeviceClientConnectionStatusManager();

        public const uint DefaultOperationTimeoutInMilliseconds = 4 * 60 * 1000;

        /// <summary>
        /// Stores the timeout used in the operation retries.
        /// </summary>
        // Codes_SRS_DEVICECLIENT_28_002: [This property shall be defaulted to 240000 (4 minutes).]
        public uint OperationTimeoutInMilliseconds { get; set; } = DefaultOperationTimeoutInMilliseconds;

        private ProductInfo productInfo = new ProductInfo();

        /// <summary>
        /// Stores custom product information that will be appended to the user agent string that is sent to IoT Hub.
        /// </summary>
        public string ProductInfo {
            // We store DeviceClient.ProductInfo as a string property of an object (rather than directly as a string)
            // so that updates will propagate down to the transport layer throughout the lifetime of the DeviceClient
            // object instance.
            get { return productInfo.Extra; }
            set { productInfo.Extra = value; }
        }

        /// <summary>
        /// Stores the retry strategy used in the operation retries.
        /// </summary>
        // Codes_SRS_DEVICECLIENT_28_001: [This property shall be defaulted to the exponential retry strategy with backoff 
        // parameters for calculating delay in between retries.]
        [Obsolete("This method has been deprecated.  Please use Microsoft.Azure.Devices.Client.SetRetryPolicy(IRetryPolicy retryPolicy) instead.")]
        public RetryPolicyType RetryPolicy { get; set; }

        /// <summary>
        /// Sets the retry policy used in the operation retries.
        /// </summary>
        // Codes_SRS_DEVICECLIENT_28_001: [This property shall be defaulted to the exponential retry strategy with backoff 
        // parameters for calculating delay in between retries.]
#if !WINDOWS_UWP && !PCL
        public void SetRetryPolicy(IRetryPolicy retryPolicy)
        {
            var retryDelegatingHandler = GetDelegateHandler<RetryDelegatingHandler>();
            if (retryDelegatingHandler == null)
            {
                throw new NotSupportedException();
            }

            retryDelegatingHandler.SetRetryPolicy(retryPolicy);
        }
#endif

        private T GetDelegateHandler<T>() where T: DefaultDelegatingHandler
        {
            var handler = this.InnerHandler as DefaultDelegatingHandler;
            bool isFound = false;

            while (!isFound || handler == null)
            {
                if (handler is T)
                {
                    isFound = true;
                }
                else
                {
                    handler = handler.InnerHandler as DefaultDelegatingHandler;
                }
            }

            if (!isFound)
            {
                return default(T);
            }

            return (T) handler;
        }

        /// <summary>
        /// Stores Methods supported by the client device and their associated delegate.
        /// </summary>
        volatile Dictionary<string, Tuple<MethodCallback, object>> deviceMethods;

        volatile Tuple<MethodCallback, object> deviceDefaultMethodCallback;

        volatile ConnectionStatusChangesHandler connectionStatusChangesHandler;

        internal delegate Task OnMethodCalledDelegate(MethodRequestInternal methodRequestInternal);

        internal delegate Task OnConnectionClosedDelegate(object sender, ConnectionEventArgs e);

        internal delegate void OnConnectionOpenedDelegate(object sender, ConnectionEventArgs e);

        internal delegate Task OnReceiveEventMessageCalledDelegate(string input, Message message);

        /// <summary>
        /// Callback to call whenever the twin's desired state is updated by the service
        /// </summary>
        internal DesiredPropertyUpdateCallback desiredPropertyUpdateCallback;

        /// <summary>
        /// Has twin funcitonality been enabled with the service?
        /// </summary>
        Boolean patchSubscribedWithService = false;

        /// <summary>
        /// userContext passed when registering the twin patch callback
        /// </summary>
        Object twinPatchCallbackContext = null;

        private int _currentMessageCount = 0;

        DeviceClient(IotHubConnectionString iotHubConnectionString, ITransportSettings[] transportSettings, IDeviceClientPipelineBuilder pipelineBuilder)
        {
            this.iotHubConnectionString = iotHubConnectionString;

            var pipelineContext = new PipelineContext();
            pipelineContext.Set(transportSettings);
            pipelineContext.Set(iotHubConnectionString);
            pipelineContext.Set<OnMethodCalledDelegate>(OnMethodCalled);
            pipelineContext.Set<Action<TwinCollection>>(OnReportedStatePatchReceived);
            pipelineContext.Set<OnConnectionClosedDelegate>(OnConnectionClosed);
            pipelineContext.Set<OnConnectionOpenedDelegate>(OnConnectionOpened);
            pipelineContext.Set<OnReceiveEventMessageCalledDelegate>(OnReceiveEventMessageCalled);
            pipelineContext.Set(productInfo);

            IDelegatingHandler innerHandler = pipelineBuilder.Build(pipelineContext);

            this.InnerHandler = innerHandler;
        }

        DeviceClient(IotHubConnectionString iotHubConnectionString)
        {
            this.iotHubConnectionString = iotHubConnectionString;

            var pipelineContext = new PipelineContext();
            pipelineContext.Set(iotHubConnectionString);
            pipelineContext.Set<ITransportSettings>(new Http1TransportSettings());

            IDeviceClientPipelineBuilder pipelineBuilder = new DeviceClientPipelineBuilder()
                .With(ctx => new GateKeeperDelegatingHandler(ctx))
                .With(ctx => new ErrorDelegatingHandler(ctx))
                .With(ctx => new HttpTransportHandler(ctx, ctx.Get<IotHubConnectionString>(), ctx.Get<ITransportSettings>() as Http1TransportSettings));

            this.InnerHandler = pipelineBuilder.Build(pipelineContext);
        }

        static IDeviceClientPipelineBuilder BuildPipeline()
        {
            var transporthandlerFactory = new TransportHandlerFactory();
            IDeviceClientPipelineBuilder pipelineBuilder = new DeviceClientPipelineBuilder()
                .With(ctx => new GateKeeperDelegatingHandler(ctx))
#if !WINDOWS_UWP && !PCL
                .With(ctx => new RetryDelegatingHandler(ctx))
#endif
                .With(ctx => new ErrorDelegatingHandler(ctx))
                .With(ctx => new ProtocolRoutingDelegatingHandler(ctx))
                .With(ctx => transporthandlerFactory.Create(ctx));
            return pipelineBuilder;
        }

        internal Task SendMethodResponseAsync(MethodResponseInternal methodResponse)
        {
            return ApplyTimeout(operationTimeoutCancellationToken =>
            {
                return this.InnerHandler.SendMethodResponseAsync(methodResponse, operationTimeoutCancellationToken);
            });
        }

        /// <summary>
        /// Create an Amqp DeviceClient from individual parameters
        /// </summary>
        /// <param name="hostname">The fully-qualified DNS hostname of IoT Hub</param>
        /// <param name="authenticationMethod">The authentication method that is used</param>
        /// <returns>DeviceClient</returns>
        public static DeviceClient Create(string hostname, IAuthenticationMethod authenticationMethod)
        {
#if WINDOWS_UWP || PCL
            return Create(hostname, authenticationMethod, TransportType.Http1);
#else
            return Create(hostname, authenticationMethod, TransportType.Amqp);
#endif
        }

        /// <summary>
        /// Create a DeviceClient from individual parameters
        /// </summary>
        /// <param name="hostname">The fully-qualified DNS hostname of IoT Hub</param>
        /// <param name="authenticationMethod">The authentication method that is used</param>
        /// <param name="transportType">The transportType used (Http1 or Amqp)</param>
        /// <returns>DeviceClient</returns>
        public static DeviceClient Create(string hostname, IAuthenticationMethod authenticationMethod, TransportType transportType)
        {
            if (hostname == null)
            {
                throw new ArgumentNullException(nameof(hostname));
            }

            if (authenticationMethod == null)
            {
                throw new ArgumentNullException(nameof(authenticationMethod));
            }

            IotHubConnectionStringBuilder connectionStringBuilder = IotHubConnectionStringBuilder.Create(hostname, authenticationMethod);

#if !WINDOWS_UWP && !PCL && !NETMF
            if (authenticationMethod is DeviceAuthenticationWithX509Certificate)
            {
                if (connectionStringBuilder.Certificate == null)
                {
                    throw new ArgumentException("certificate must be present in DeviceAuthenticationWithX509Certificate");
                }

                if (!connectionStringBuilder.Certificate.HasPrivateKey)
                {
                    throw new ArgumentException("certificate in DeviceAuthenticationWithX509Certificate must have a private key");
                }

                DeviceClient dc = CreateFromConnectionString(connectionStringBuilder.ToString(), PopulateCertificateInTransportSettings(connectionStringBuilder, transportType));
                dc.Certificate = connectionStringBuilder.Certificate;
                return dc;
            }
#endif

            return CreateFromConnectionString(connectionStringBuilder.ToString(), authenticationMethod, transportType, null);
        }

#if !PCL
        /// <summary>
        /// Create a DeviceClient from individual parameters
        /// </summary>
        /// <param name="hostname">The fully-qualified DNS hostname of IoT Hub</param>
        /// <param name="authenticationMethod">The authentication method that is used</param>
        /// <param name="transportSettings">Prioritized list of transportTypes and their settings</param>
        /// <returns>DeviceClient</returns>
        public static DeviceClient Create(string hostname, IAuthenticationMethod authenticationMethod,
#if !NETSTANDARD1_3
            [System.Runtime.InteropServices.WindowsRuntime.ReadOnlyArrayAttribute]
#endif
            ITransportSettings[] transportSettings)
        {
            if (hostname == null)
            {
                throw new ArgumentNullException("hostname");
            }

            if (authenticationMethod == null)
            {
                throw new ArgumentNullException("authenticationMethod");
            }

            var connectionStringBuilder = IotHubConnectionStringBuilder.Create(hostname, authenticationMethod);
#if !WINDOWS_UWP && !PCL && !NETMF
            if (authenticationMethod is DeviceAuthenticationWithX509Certificate)
            {
                if (connectionStringBuilder.Certificate == null)
                {
                    throw new ArgumentException("certificate must be present in DeviceAuthenticationWithX509Certificate");
                }

                if (!connectionStringBuilder.Certificate.HasPrivateKey)
                {
                    throw new ArgumentException("certificate in DeviceAuthenticationWithX509Certificate must have a private key");
                }

                DeviceClient dc = CreateFromConnectionString(connectionStringBuilder.ToString(), PopulateCertificateInTransportSettings(connectionStringBuilder, transportSettings));
                dc.Certificate = connectionStringBuilder.Certificate;
                return dc;
            }
#endif
            return CreateFromConnectionString(connectionStringBuilder.ToString(), authenticationMethod, transportSettings, null);
        }
#endif

        /// <summary>
        /// Create a DeviceClient using Amqp transport from the specified connection string
        /// </summary>
        /// <param name="connectionString">Connection string for the IoT hub (including DeviceId)</param>
        /// <returns>DeviceClient</returns>
        public static DeviceClient CreateFromConnectionString(string connectionString)
        {
#if WINDOWS_UWP || PCL
            return CreateFromConnectionString(connectionString, TransportType.Http1);
#else
            return CreateFromConnectionString(connectionString, TransportType.Amqp);
#endif
        }

        /// <summary>
        /// Create a DeviceClient using Amqp transport from the specified connection string
        /// (WinRT) Create a DeviceClient using Http transport from the specified connection string
        /// </summary>
        /// <param name="connectionString">IoT Hub-Scope Connection string for the IoT hub (without DeviceId)</param>
        /// <param name="deviceId">Id of the Device</param>
        /// <returns>DeviceClient</returns>
        public static DeviceClient CreateFromConnectionString(string connectionString, string deviceId)
        {
#if WINDOWS_UWP || PCL
            return CreateFromConnectionString(connectionString, deviceId, TransportType.Http1);    
#else
            return CreateFromConnectionString(connectionString, deviceId, TransportType.Amqp);
#endif
        }

        /// <summary>
        /// Create DeviceClient from the specified connection string using the specified transport type
        /// (PCL) Only Http transport is allowed
        /// </summary>
        /// <param name="connectionString">Connection string for the IoT hub (including DeviceId)</param>
        /// <param name="transportType">Specifies whether Amqp or Http transport is used</param>
        /// <returns>DeviceClient</returns>
        public static DeviceClient CreateFromConnectionString(string connectionString, TransportType transportType)
        {
            if (string.IsNullOrEmpty(connectionString))
            {
                throw new ArgumentNullException(nameof(connectionString));
            }

            return CreateFromConnectionString(connectionString, null, transportType, null);
        }

        /// <summary>
        /// Create DeviceClient from the specified connection string using the specified transport type
        /// </summary>
        /// <param name="connectionString">IoT Hub-Scope Connection string for the IoT hub (without DeviceId)</param>
        /// <param name="deviceId">Id of the device</param>
        /// <param name="transportType">The transportType used (Http1 or Amqp)</param>
        /// <returns>DeviceClient</returns>
        public static DeviceClient CreateFromConnectionString(string connectionString, string deviceId, TransportType transportType)
        {
            if (connectionString == null)
            {
                throw new ArgumentNullException(nameof(connectionString));
            }

            if (deviceId == null)
            {
                throw new ArgumentNullException(nameof(deviceId));
            }

            if (DeviceIdParameterRegex.IsMatch(connectionString))
            {
                throw new ArgumentException("Connection string must not contain DeviceId keyvalue parameter", nameof(connectionString));
            }

            return CreateFromConnectionString(connectionString + ";" + DeviceId + "=" + deviceId, transportType);
        }

        /// <summary>
        /// Create DeviceClient from the specified connection string using a prioritized list of transports
        /// </summary>
        /// <param name="connectionString">Connection string for the IoT hub (with DeviceId)</param>
        /// <param name="transportSettings">Prioritized list of transports and their settings</param>
        /// <returns>DeviceClient</returns>
        public static DeviceClient CreateFromConnectionString(string connectionString,
#if !NETSTANDARD1_3
            [System.Runtime.InteropServices.WindowsRuntime.ReadOnlyArray]
#endif
            ITransportSettings[] transportSettings)
        {
            return CreateFromConnectionString(connectionString, null, transportSettings, null);
        }


        /// <summary>
        /// Create DeviceClient from the specified connection string using the prioritized list of transports
        /// </summary>
        /// <param name="connectionString">Connection string for the IoT hub (without DeviceId)</param>
        /// <param name="deviceId">Id of the device</param>
        /// <param name="transportSettings">Prioritized list of transportTypes and their settings</param>
        /// <returns>DeviceClient</returns>
        public static DeviceClient CreateFromConnectionString(string connectionString, string deviceId,
#if !NETSTANDARD1_3
            [System.Runtime.InteropServices.WindowsRuntime.ReadOnlyArrayAttribute]
#endif
            ITransportSettings[] transportSettings)
        {
            if (connectionString == null)
            {
                throw new ArgumentNullException(nameof(connectionString));
            }

            if (deviceId == null)
            {
                throw new ArgumentNullException(nameof(deviceId));
            }

            if (DeviceIdParameterRegex.IsMatch(connectionString))
            {
                throw new ArgumentException("Connection string must not contain DeviceId keyvalue parameter", nameof(connectionString));
            }

            return CreateFromConnectionString(connectionString + ";" + DeviceId + "=" + deviceId, transportSettings);
        }

        internal static DeviceClient CreateFromConnectionString(
            string connectionString,
            IAuthenticationMethod authenticationMethod,
            TransportType transportType, 
            IDeviceClientPipelineBuilder pipelineBuilder)
        {
            switch (transportType)
            {
                case TransportType.Amqp:
                    return CreateFromConnectionString(
                        connectionString, 
                        authenticationMethod,
                        new ITransportSettings[]
                        {
                            new AmqpTransportSettings(TransportType.Amqp_Tcp_Only),
                            new AmqpTransportSettings(TransportType.Amqp_WebSocket_Only)
                        },
                        pipelineBuilder);
                case TransportType.Mqtt:
#if PCL
                    throw new NotImplementedException("Mqtt protocol is not supported");
#else
                    return CreateFromConnectionString(
                        connectionString,
                        authenticationMethod,
                        new ITransportSettings[]
                        {
                            new MqttTransportSettings(TransportType.Mqtt_Tcp_Only),
                            new MqttTransportSettings(TransportType.Mqtt_WebSocket_Only)
                        }, 
                        pipelineBuilder);
#endif
                case TransportType.Amqp_WebSocket_Only:
                case TransportType.Amqp_Tcp_Only:
#if PCL
                    throw new NotImplementedException("Amqp protocol is not supported");
#else
                    return CreateFromConnectionString(
                        connectionString,
                        authenticationMethod,
                        new ITransportSettings[] { new AmqpTransportSettings(transportType) }, 
                        pipelineBuilder);
#endif
                case TransportType.Mqtt_WebSocket_Only:
                case TransportType.Mqtt_Tcp_Only:
#if PCL
                    throw new NotImplementedException("Mqtt protocol is not supported");
#else
                    return CreateFromConnectionString(
                        connectionString,
                        authenticationMethod,
                        new ITransportSettings[] { new MqttTransportSettings(transportType) }, 
                        pipelineBuilder);
#endif
                case TransportType.Http1:
                    return CreateFromConnectionString(
                        connectionString,
                        authenticationMethod,
                        new ITransportSettings[] { new Http1TransportSettings() }, 
                        pipelineBuilder);
                default:
#if !PCL
                    throw new InvalidOperationException("Unsupported Transport Type {0}".FormatInvariant(transportType));
#else
                    throw new InvalidOperationException($"Unsupported Transport Type {transportType}");
#endif
            }
        }

        internal static DeviceClient CreateFromConnectionString(
            string connectionString,
            IAuthenticationMethod authenticationMethod,
#if !NETSTANDARD1_3
            [System.Runtime.InteropServices.WindowsRuntime.ReadOnlyArray]
#endif
            ITransportSettings[] transportSettings, 
            IDeviceClientPipelineBuilder pipelineBuilder)
        {
            if (connectionString == null)
            {
                throw new ArgumentNullException(nameof(connectionString));
            }

            if (transportSettings == null)
            {
                throw new ArgumentNullException(nameof(transportSettings));
            }

            if (transportSettings.Length == 0)
            {
                throw new ArgumentOutOfRangeException(nameof(connectionString), "Must specify at least one TransportSettings instance");
            }

            var builder = IotHubConnectionStringBuilder.CreateWithIAuthenticationOverride(
                connectionString, 
                authenticationMethod);

            IotHubConnectionString iotHubConnectionString = builder.ToIotHubConnectionString();

            foreach (ITransportSettings transportSetting in transportSettings)
            {
                switch (transportSetting.GetTransportType())
                {
                    case TransportType.Amqp_WebSocket_Only:
                    case TransportType.Amqp_Tcp_Only:
                        if (!(transportSetting is AmqpTransportSettings))
                        {
                            throw new InvalidOperationException("Unknown implementation of ITransportSettings type");
                        }

                        break;
                    case TransportType.Http1:
                        if (!(transportSetting is Http1TransportSettings))
                        {
                            throw new InvalidOperationException("Unknown implementation of ITransportSettings type");
                        }

                        break;
#if !PCL
                    case TransportType.Mqtt_WebSocket_Only:
                        if (!(transportSetting is MqttTransportSettings))
                        {
                            throw new InvalidOperationException("Unknown implementation of ITransportSettings type");
                        }

                        break;
    
                    case TransportType.Mqtt_Tcp_Only:
                        if (!(transportSetting is MqttTransportSettings))
                        {
                            throw new InvalidOperationException("Unknown implementation of ITransportSettings type");
                        }
                        break;
#endif
                    default:
                        throw new InvalidOperationException("Unsupported Transport Type {0}".FormatInvariant(transportSetting.GetTransportType()));
                }
            }

            pipelineBuilder = pipelineBuilder ?? BuildPipeline();

            // Defer concrete DeviceClient creation to OpenAsync
            return new DeviceClient(iotHubConnectionString, transportSettings, pipelineBuilder);
        }

        CancellationTokenSource GetOperationTimeoutCancellationTokenSource()
        {
            return new CancellationTokenSource(TimeSpan.FromMilliseconds(OperationTimeoutInMilliseconds));
        }

        /// <summary>
        /// Explicitly open the DeviceClient instance.
        /// </summary>

        public Task OpenAsync()
        {
            // Codes_SRS_DEVICECLIENT_28_007: [ The async operation shall retry until time specified in OperationTimeoutInMilliseconds property expire or unrecoverable(authentication, quota exceed) error occurs.]
            return ApplyTimeout(operationTimeoutCancellationToken => this.InnerHandler.OpenAsync(true, operationTimeoutCancellationToken));
        }

        /// <summary>
        /// Close the DeviceClient instance
        /// </summary>
        /// <returns></returns>
        public Task CloseAsync()
        {
            return this.InnerHandler.CloseAsync();
        }

        /// <summary>
        /// Receive a message from the device queue using the default timeout.
        /// </summary>
        /// <returns>The receive message or null if there was no message until the default timeout</returns>
        public Task<Message> ReceiveAsync()
        {
            // Codes_SRS_DEVICECLIENT_28_011: [The async operation shall retry until time specified in OperationTimeoutInMilliseconds property expire or unrecoverable(authentication, quota exceed) error occurs.]
            return ApplyTimeoutMessage(operationTimeoutCancellationToken => this.InnerHandler.ReceiveAsync(operationTimeoutCancellationToken));
        }

        /// <summary>
        /// Receive a message from the device queue with the specified timeout
        /// </summary>
        /// <returns>The receive message or null if there was no message until the specified time has elapsed</returns>
        public Task<Message> ReceiveAsync(TimeSpan timeout)
        {
            // Codes_SRS_DEVICECLIENT_28_011: [The async operation shall retry until time specified in OperationTimeoutInMilliseconds property expire or unrecoverable(authentication, quota exceed) error occurs.]
            return ApplyTimeoutMessage(operationTimeoutCancellationToken => this.InnerHandler.ReceiveAsync(timeout, operationTimeoutCancellationToken));
        }

        /// <summary>
        /// Deletes a received message from the device queue
        /// </summary>
        /// <returns>The lock identifier for the previously received message</returns>
        public Task CompleteAsync(string lockToken)
        {
            if (string.IsNullOrEmpty(lockToken))
            {
                throw Fx.Exception.ArgumentNull("lockToken");
            }

            // Codes_SRS_DEVICECLIENT_28_013: [The async operation shall retry until time specified in OperationTimeoutInMilliseconds property expire or unrecoverable error(authentication, quota exceed) occurs.]
            return ApplyTimeout(operationTimeoutCancellationToken => this.InnerHandler.CompleteAsync(lockToken, operationTimeoutCancellationToken.Token));
        }

        /// <summary>
        /// Deletes a received message from the device queue
        /// </summary>
        /// <returns>The previously received message</returns>
        public Task CompleteAsync(Message message)
        {
            if (message == null)
            {
                throw Fx.Exception.ArgumentNull("message");
            }
            // Codes_SRS_DEVICECLIENT_28_015: [The async operation shall retry until time specified in OperationTimeoutInMilliseconds property expire or unrecoverable error(authentication, quota exceed) occurs.]
            return this.CompleteAsync(message.LockToken);
        }

        /// <summary>
        /// Puts a received message back onto the device queue
        /// </summary>
        /// <returns>The previously received message</returns>
        public Task AbandonAsync(string lockToken)
        {
            if (string.IsNullOrEmpty(lockToken))
            {
                throw Fx.Exception.ArgumentNull("lockToken");
            }
            // Codes_SRS_DEVICECLIENT_28_015: [The async operation shall retry until time specified in OperationTimeoutInMilliseconds property expire or unrecoverable error(authentication, quota exceed) occurs.]
            return ApplyTimeout(operationTimeoutCancellationToken => this.InnerHandler.AbandonAsync(lockToken, operationTimeoutCancellationToken));
        }

        /// <summary>
        /// Puts a received message back onto the device queue
        /// </summary>
        /// <returns>The lock identifier for the previously received message</returns>
        public Task AbandonAsync(Message message)
        {
            if (message == null)
            {
                throw Fx.Exception.ArgumentNull("message");
            }

            return this.AbandonAsync(message.LockToken);
        }

        /// <summary>
        /// Deletes a received message from the device queue and indicates to the server that the message could not be processed.
        /// </summary>
        /// <returns>The previously received message</returns>
        public Task RejectAsync(string lockToken)
        {
            if (string.IsNullOrEmpty(lockToken))
            {
                throw Fx.Exception.ArgumentNull("lockToken");
            }

            return ApplyTimeout(operationTimeoutCancellationToken => this.InnerHandler.RejectAsync(lockToken, operationTimeoutCancellationToken));
        }

        /// <summary>
        /// Deletes a received message from the device queue and indicates to the server that the message could not be processed.
        /// </summary>
        /// <returns>The lock identifier for the previously received message</returns>
        public Task RejectAsync(Message message)
        {
            if (message == null)
            {
                throw Fx.Exception.ArgumentNull("message");
            }
            // Codes_SRS_DEVICECLIENT_28_017: [The async operation shall retry until time specified in OperationTimeoutInMilliseconds property expire or unrecoverable error(authentication, quota exceed) occurs.]
            return ApplyTimeout(operationTimeoutCancellationToken => this.InnerHandler.RejectAsync(message.LockToken, operationTimeoutCancellationToken));
        }

        /// <summary>
        /// Sends an event to device hub
        /// </summary>
        /// <returns>The message containing the event</returns>
        public Task SendEventAsync(Message message)
        {
            if (message == null)
            {
                throw Fx.Exception.ArgumentNull("message");
            }

            IoTHubClientDiagnostic.AddDiagnosticInfoIfNecessary(message, _diagnosticSamplingPercentage, ref _currentMessageCount);
            // Codes_SRS_DEVICECLIENT_28_019: [The async operation shall retry until time specified in OperationTimeoutInMilliseconds property expire or unrecoverable error(authentication or quota exceed) occurs.]
            return ApplyTimeout(operationTimeoutCancellationToken => this.InnerHandler.SendEventAsync(message, operationTimeoutCancellationToken));
        }

        /// <summary>
        /// Sends a batch of events to device hub
        /// </summary>
        /// <returns>The task containing the event</returns>
        public Task SendEventBatchAsync(IEnumerable<Message> messages)
        {
            if (messages == null)
            {
                throw Fx.Exception.ArgumentNull("messages");
            }

            // Codes_SRS_DEVICECLIENT_28_019: [The async operation shall retry until time specified in OperationTimeoutInMilliseconds property expire or unrecoverable error(authentication or quota exceed) occurs.]
            return ApplyTimeout(operationTimeoutCancellationToken => this.InnerHandler.SendEventAsync(messages, operationTimeoutCancellationToken));
        }
        
        Task ApplyTimeout(Func<CancellationTokenSource, Task> operation)
        {
            if (OperationTimeoutInMilliseconds == 0)
            {
                var cancellationTokenSource = new CancellationTokenSource();
                return operation(cancellationTokenSource)
                    .WithTimeout(TimeSpan.MaxValue, () => Resources.OperationTimeoutExpired, cancellationTokenSource.Token);
            }

            CancellationTokenSource operationTimeoutCancellationTokenSource = GetOperationTimeoutCancellationTokenSource();

            var result = operation(operationTimeoutCancellationTokenSource)
                .WithTimeout(TimeSpan.FromMilliseconds(OperationTimeoutInMilliseconds), () => Resources.OperationTimeoutExpired, operationTimeoutCancellationTokenSource.Token);
            
            return result.ContinueWith(t => {
                
                // operationTimeoutCancellationTokenSource will be disposed by GC. 
                // Cannot dispose here since we don't know if both tasks created by WithTimeout ran to completion.
                if (t.IsCanceled)
                {
                    throw new TimeoutException(Resources.OperationTimeoutExpired);
                }

                if (t.IsFaulted)
                {
                    throw t.Exception.InnerException;
                }
            });
        }

        Task ApplyTimeout(Func<CancellationToken, Task> operation)
        {
            if (OperationTimeoutInMilliseconds == 0)
            {
                return operation(CancellationToken.None)
                    .WithTimeout(TimeSpan.MaxValue, () => Resources.OperationTimeoutExpired, CancellationToken.None);
            }

            CancellationTokenSource operationTimeoutCancellationTokenSource = GetOperationTimeoutCancellationTokenSource();

            Debug.WriteLine(operationTimeoutCancellationTokenSource.Token.GetHashCode() + " DeviceClient.ApplyTimeout()");

            var result = operation(operationTimeoutCancellationTokenSource.Token)
                .WithTimeout(TimeSpan.FromMilliseconds(OperationTimeoutInMilliseconds), () => Resources.OperationTimeoutExpired, operationTimeoutCancellationTokenSource.Token);

            return result.ContinueWith(t =>
            {
                // operationTimeoutCancellationTokenSource will be disposed by GC. 
                // Cannot dispose here since we don't know if both tasks created by WithTimeout ran to completion.
                if (t.IsFaulted)
                {
                    throw t.Exception.InnerException;
                }
            }, TaskContinuationOptions.NotOnCanceled);
        }

        Task<Message> ApplyTimeoutMessage(Func<CancellationToken, Task<Message>> operation)
        {
            if (OperationTimeoutInMilliseconds == 0)
            {
                return operation(CancellationToken.None)
                    .WithTimeout(TimeSpan.MaxValue, () => Resources.OperationTimeoutExpired, CancellationToken.None);
            }

            CancellationTokenSource operationTimeoutCancellationTokenSource = GetOperationTimeoutCancellationTokenSource();

            var result = operation(operationTimeoutCancellationTokenSource.Token)
                .WithTimeout(TimeSpan.FromMilliseconds(OperationTimeoutInMilliseconds), () => Resources.OperationTimeoutExpired, operationTimeoutCancellationTokenSource.Token);

            return result.ContinueWith(t =>
            {
                // operationTimeoutCancellationTokenSource will be disposed by GC. 
                // Cannot dispose here since we don't know if both tasks created by WithTimeout ran to completion.
                if (t.IsFaulted)
                {
                    throw t.Exception.InnerException;
                }
                return t.Result;
            });
        }

        Task<Twin> ApplyTimeoutTwin(Func<CancellationToken, Task<Twin>> operation)
        {
            if (OperationTimeoutInMilliseconds == 0)
            {
                return operation(CancellationToken.None)
                    .WithTimeout(TimeSpan.MaxValue, () => Resources.OperationTimeoutExpired, CancellationToken.None);
            }

            CancellationTokenSource operationTimeoutCancellationTokenSource = GetOperationTimeoutCancellationTokenSource();

            var result = operation(operationTimeoutCancellationTokenSource.Token)
                .WithTimeout(TimeSpan.FromMilliseconds(OperationTimeoutInMilliseconds), () => Resources.OperationTimeoutExpired, operationTimeoutCancellationTokenSource.Token);

            return result.ContinueWith(t =>
            {
                // operationTimeoutCancellationTokenSource will be disposed by GC. 
                // Cannot dispose here since we don't know if both tasks created by WithTimeout ran to completion.
                if (t.IsFaulted)
                {
                    throw t.Exception.InnerException;
                }
                return t.Result;
            });
        }

#if !PCL
        /// <summary>
        /// Uploads a stream to a block blob in a storage account associated with the IoTHub for that device.
        /// If the blob already exists, it will be overwritten.
        /// </summary>
        /// <param name="blobName"></param>
        /// <param name="source"></param>
        /// <returns>AsncTask</returns>
        public Task UploadToBlobAsync(String blobName, System.IO.Stream source)
        {
            if (String.IsNullOrEmpty(blobName))
            {
                throw Fx.Exception.ArgumentNull("blobName");
            }
            if (source == null)
            {
                throw Fx.Exception.ArgumentNull("source");
            }
            if (blobName.Length > 1024)
            {
                throw Fx.Exception.Argument("blobName", "Length cannot exceed 1024 characters");
            }
            if (blobName.Split('/').Count() > 254)
            {
                throw Fx.Exception.Argument("blobName", "Path segment count cannot exceed 254");
            }

            HttpTransportHandler httpTransport = null;
            var context = new PipelineContext();
            context.Set(this.productInfo);

#if !WINDOWS_UWP
            //We need to add the certificate to the fileUpload httpTransport if DeviceAuthenticationWithX509Certificate
            if (this.Certificate != null)
            {
                Http1TransportSettings transportSettings = new Http1TransportSettings();
                transportSettings.ClientCertificate = this.Certificate;
                httpTransport = new HttpTransportHandler(context, iotHubConnectionString, transportSettings);
            }
            else
            {
                httpTransport = new HttpTransportHandler(context, iotHubConnectionString, new Http1TransportSettings());
            }
#else 
            httpTransport = new HttpTransportHandler(context, iotHubConnectionString, new Http1TransportSettings());
#endif
            return httpTransport.UploadToBlobAsync(blobName, source);
        }
#endif

        /// <summary>
        /// Registers a new delgate for the named method. If a delegate is already associated with
        /// the named method, it will be replaced with the new delegate.
        /// <param name="methodName">The name of the method to associate with the delegate.</param>
        /// <param name="methodHandler">The delegate to be used when a method with the given name is called by the cloud service.</param>
        /// <param name="userContext">generic parameter to be interpreted by the client code.</param>
        /// </summary>
        public async Task SetMethodHandlerAsync(string methodName, MethodCallback methodHandler, object userContext)
        {
            try
            {
                await methodsDictionarySemaphore.WaitAsync().ConfigureAwait(false);

                if (methodHandler != null)
                {
                    // codes_SRS_DEVICECLIENT_10_005: [ It shall EnableMethodsAsync when called for the first time. ]
                    await this.EnableMethodAsync().ConfigureAwait(false);

                    // codes_SRS_DEVICECLIENT_10_001: [ It shall lazy-initialize the deviceMethods property. ]
                    if (this.deviceMethods == null)
                    {
                        this.deviceMethods = new Dictionary<string, Tuple<MethodCallback, object>>();
                    }
                    this.deviceMethods[methodName] = new Tuple<MethodCallback, object>(methodHandler, userContext);
                }
                else
                {
                    // codes_SRS_DEVICECLIENT_10_002: [ If the given methodName already has an associated delegate, the existing delegate shall be removed. ]
                    // codes_SRS_DEVICECLIENT_10_003: [ The given delegate will only be added if it is not null. ]
                    if (this.deviceMethods != null)
                    {
                        this.deviceMethods.Remove(methodName);

                        if (this.deviceMethods.Count == 0)
                        {
                            // codes_SRS_DEVICECLIENT_10_004: [ The deviceMethods property shall be deleted if the last delegate has been removed. ]
                            this.deviceMethods = null;
                        }

                        // codes_SRS_DEVICECLIENT_10_006: [ It shall DisableMethodsAsync when the last delegate has been removed. ]
                        await this.DisableMethodAsync().ConfigureAwait(false);
                    }
                }
            }
            finally
            {
                methodsDictionarySemaphore.Release();
            }
        }

        /// <summary>
        /// Registers a new delegate that is called for a method that doesn't have a delegate registered for its name. 
        /// If a default delegate is already registered it will replace with the new delegate.
        /// </summary>
        /// <param name="methodHandler">The delegate to be used when a method is called by the cloud service and there is no delegate registered for that method name.</param>
        /// <param name="userContext">Generic parameter to be interpreted by the client code.</param>
        public async Task SetMethodDefaultHandlerAsync(MethodCallback methodHandler, object userContext)
        {
            try
            {
                await methodsDictionarySemaphore.WaitAsync().ConfigureAwait(false);
                if (methodHandler != null)
                {
                    // codes_SRS_DEVICECLIENT_10_005: [ It shall EnableMethodsAsync when called for the first time. ]
                    await this.EnableMethodAsync().ConfigureAwait(false);

                    // codes_SRS_DEVICECLIENT_24_001: [ If the default callback has already been set, it is replaced with the new callback. ]
                    this.deviceDefaultMethodCallback = new Tuple<MethodCallback, object>(methodHandler, userContext);
                }
                else
                {
                    this.deviceDefaultMethodCallback = null;

                    // codes_SRS_DEVICECLIENT_10_006: [ It shall DisableMethodsAsync when the last delegate has been removed. ]
                    await this.DisableMethodAsync().ConfigureAwait(false);
                }
            }
            finally
            {
                methodsDictionarySemaphore.Release();
            }
        }

        /// <summary>
        /// Registers a new delgate for the named method. If a delegate is already associated with
        /// the named method, it will be replaced with the new delegate.
        /// <param name="methodName">The name of the method to associate with the delegate.</param>
        /// <param name="methodHandler">The delegate to be used when a method with the given name is called by the cloud service.</param>
        /// <param name="userContext">generic parameter to be interpreted by the client code.</param>
        /// </summary>

        [Obsolete("Please use SetMethodHandlerAsync.")]
        public void SetMethodHandler(string methodName, MethodCallback methodHandler, object userContext)
        {
            methodsDictionarySemaphore.Wait();

            try
            {
                if (methodHandler != null)
                {
                    // codes_SRS_DEVICECLIENT_10_001: [ It shall lazy-initialize the deviceMethods property. ]
                    if (this.deviceMethods == null)
                    {
                        this.deviceMethods = new Dictionary<string, Tuple<MethodCallback, object>>();

                        // codes_SRS_DEVICECLIENT_10_005: [ It shall EnableMethodsAsync when called for the first time. ]
                        ApplyTimeout(operationTimeoutCancellationToken => this.InnerHandler.EnableMethodsAsync(operationTimeoutCancellationToken)).Wait();
                    }
                    this.deviceMethods[methodName] = new Tuple<MethodCallback, object>(methodHandler, userContext);
                }
                else
                {
                    // codes_SRS_DEVICECLIENT_10_002: [ If the given methodName already has an associated delegate, the existing delegate shall be removed. ]
                    // codes_SRS_DEVICECLIENT_10_003: [ The given delegate will only be added if it is not null. ]
                    if (this.deviceMethods != null)
                    {
                        this.deviceMethods.Remove(methodName);

                        if (this.deviceMethods.Count == 0)
                        {
                            // codes_SRS_DEVICECLIENT_10_006: [ It shall DisableMethodsAsync when the last delegate has been removed. ]
                            ApplyTimeout(operationTimeoutCancellationToken => this.InnerHandler.DisableMethodsAsync(operationTimeoutCancellationToken)).Wait();

                            // codes_SRS_DEVICECLIENT_10_004: [ The deviceMethods property shall be deleted if the last delegate has been removed. ]
                            this.deviceMethods = null;
                        }
                    }
                }
            }
            finally
            {
                methodsDictionarySemaphore.Release();
            }
        }

        /// <summary>
        /// Registers a new delegate for the connection status changed callback. If a delegate is already associated, 
        /// it will be replaced with the new delegate.
        /// <param name="statusChangesHandler">The name of the method to associate with the delegate.</param>
        /// </summary>
        public void SetConnectionStatusChangesHandler(ConnectionStatusChangesHandler statusChangesHandler)
        {
            // codes_SRS_DEVICECLIENT_28_025: [** `SetConnectionStatusChangesHandler` shall set connectionStatusChangesHandler **]**
            // codes_SRS_DEVICECLIENT_28_026: [** `SetConnectionStatusChangesHandler` shall unset connectionStatusChangesHandler if `statusChangesHandler` is null **]**
            this.connectionStatusChangesHandler = statusChangesHandler;
        }

        /// <summary>
        /// The delgate for handling disrupted connection/links in the transport layer.
        /// </summary>
        internal void OnConnectionOpened(object sender, ConnectionEventArgs e)
        {
            ConnectionStatusChangeResult result = this.connectionStatusManager.ChangeTo(e.ConnectionType, ConnectionStatus.Connected);
            if (result.IsClientStatusChanged && (connectionStatusChangesHandler != null))
            {
                // codes_SRS_DEVICECLIENT_28_024: [** `OnConnectionOpened` shall invoke the connectionStatusChangesHandler if ConnectionStatus is changed **]**  
                this.connectionStatusChangesHandler(ConnectionStatus.Connected, e.ConnectionStatusChangeReason);
            }
        }

        /// <summary>
        /// The delegate for handling disrupted connection/links in the transport layer.
        /// </summary>
        internal async Task OnConnectionClosed(object sender, ConnectionEventArgs e)
        {
            ConnectionStatusChangeResult result = null;

            // codes_SRS_DEVICECLIENT_28_023: [** `OnConnectionClosed` shall notify ConnectionStatusManager of the connection updates. **]**
            if (e.ConnectionStatus == ConnectionStatus.Disconnected_Retrying)
            {
                try
                {
                    // codes_SRS_DEVICECLIENT_28_022: [** `OnConnectionClosed` shall invoke the RecoverConnections operation. **]**          
                    await ApplyTimeout(async operationTimeoutCancellationTokenSource =>
                    {
                        result = this.connectionStatusManager.ChangeTo(e.ConnectionType, ConnectionStatus.Disconnected_Retrying, ConnectionStatus.Connected);
                        if (result.IsClientStatusChanged && (connectionStatusChangesHandler != null))
                        {
                            this.connectionStatusChangesHandler(e.ConnectionStatus, e.ConnectionStatusChangeReason);
                        }

<<<<<<< HEAD
                        var tokens = new List<CancellationToken>() { operationTimeoutCancellationTokenSource.Token };
                        if (result.StatusChangeCancellationTokenSource != null)
                        {
                            tokens.Add(result.StatusChangeCancellationTokenSource.Token);
                        }
                        CancellationTokenSource linkedTokenSource = CancellationTokenSource.CreateLinkedTokenSource(tokens.ToArray());
                        await this.InnerHandler.RecoverConnections(sender, e.ConnectionType, linkedTokenSource.Token);
                    });
=======
                        using (CancellationTokenSource linkedTokenSource = CancellationTokenSource.CreateLinkedTokenSource(result.StatusChangeCancellationTokenSource.Token, operationTimeoutCancellationTokenSource.Token))
                        {
                            await this.InnerHandler.RecoverConnections(sender, e.ConnectionType, linkedTokenSource.Token).ConfigureAwait(false);
                        }

                    }).ConfigureAwait(false);
>>>>>>> 833801ba
                }
                catch (Exception)
                {
                    // codes_SRS_DEVICECLIENT_28_027: [** `OnConnectionClosed` shall invoke the connectionStatusChangesHandler if RecoverConnections throw exception **]**
                    result = this.connectionStatusManager.ChangeTo(e.ConnectionType, ConnectionStatus.Disconnected);
                    if (result.IsClientStatusChanged && (connectionStatusChangesHandler != null))
                    {
                        this.connectionStatusChangesHandler(ConnectionStatus.Disconnected, ConnectionStatusChangeReason.Retry_Expired);
                    }
                }
            }
            else
            {
                result = this.connectionStatusManager.ChangeTo(e.ConnectionType, ConnectionStatus.Disabled);
                if (result.IsClientStatusChanged && (connectionStatusChangesHandler != null))
                {
                    this.connectionStatusChangesHandler(ConnectionStatus.Disabled, e.ConnectionStatusChangeReason);
                }
            }
        }

        /// <summary>
        /// The delgate for handling direct methods received from service.
        /// </summary>
        internal async Task OnMethodCalled(MethodRequestInternal methodRequestInternal)
        {
            Tuple<MethodCallback, object> m = null;

            // codes_SRS_DEVICECLIENT_10_012: [ If the given methodRequestInternal argument is null, fail silently ]
            if (methodRequestInternal != null)
            {
                MethodResponseInternal methodResponseInternal;
                byte[] requestData = methodRequestInternal.GetBytes();

                await methodsDictionarySemaphore.WaitAsync().ConfigureAwait(false);
                try
                {
                    Utils.ValidateDataIsEmptyOrJson(requestData);                    
                    this.deviceMethods?.TryGetValue(methodRequestInternal.Name, out m);
                    if (m == null)
                    {
                        m = this.deviceDefaultMethodCallback;
                    }
                }
                catch (Exception)
                {
                    // codes_SRS_DEVICECLIENT_28_020: [ If the given methodRequestInternal data is not valid json, respond with status code 400 (BAD REQUEST) ]
                    methodResponseInternal = new MethodResponseInternal(methodRequestInternal.RequestId, (int)MethodResposeStatusCode.BadRequest);
                    await this.SendMethodResponseAsync(methodResponseInternal).ConfigureAwait(false);
                    return;
                }
                finally
                {
                    methodsDictionarySemaphore.Release();
                }

                if (m != null)
                {
                    try
                    {
                        // codes_SRS_DEVICECLIENT_10_011: [ The OnMethodCalled shall invoke the specified delegate. ]
                        // codes_SRS_DEVICECLIENT_24_002: [ The OnMethodCalled shall invoke the default delegate if there is no specified delegate for that method. ]
                        MethodResponse rv = await m.Item1(new MethodRequest(methodRequestInternal.Name, requestData), m.Item2).ConfigureAwait(false);

                        // codes_SRS_DEVICECLIENT_03_012: [If the MethodResponse does not contain result, the MethodResponseInternal constructor shall be invoked with no results.]
                        if (rv.Result == null)
                        {
                            methodResponseInternal = new MethodResponseInternal(methodRequestInternal.RequestId, rv.Status);
                        }
                        // codes_SRS_DEVICECLIENT_03_013: [Otherwise, the MethodResponseInternal constructor shall be invoked with the result supplied.]
                        else
                        {
                            methodResponseInternal = new MethodResponseInternal(rv.Result, methodRequestInternal.RequestId, rv.Status);
                        }
                    }
                    catch (Exception)
                    {
                        // codes_SRS_DEVICECLIENT_28_021: [ If the MethodResponse from the MethodHandler is not valid json, respond with status code 500 (USER CODE EXCEPTION) ]
                        methodResponseInternal = new MethodResponseInternal(methodRequestInternal.RequestId, (int)MethodResposeStatusCode.UserCodeException);
                    }
                }
                else
                {
                    // codes_SRS_DEVICECLIENT_10_013: [ If the given method does not have an associated delegate and no default delegate was registered, respond with status code 501 (METHOD NOT IMPLEMENTED) ]
                    methodResponseInternal = new MethodResponseInternal(methodRequestInternal.RequestId, (int)MethodResposeStatusCode.MethodNotImplemented);
                }
                await this.SendMethodResponseAsync(methodResponseInternal).ConfigureAwait(false);
            }
        }

        public void Dispose()
        {
            this.InnerHandler?.Dispose();
        }

#if !WINDOWS_UWP && !PCL
        static ITransportSettings[] PopulateCertificateInTransportSettings(IotHubConnectionStringBuilder connectionStringBuilder, TransportType transportType)
        {
            switch (transportType)
            {
                case TransportType.Amqp:
                    return new ITransportSettings[]
                    {
                        new AmqpTransportSettings(TransportType.Amqp_Tcp_Only)
                        {
                            ClientCertificate = connectionStringBuilder.Certificate
                        },
                        new AmqpTransportSettings(TransportType.Amqp_WebSocket_Only)
                        {
                            ClientCertificate = connectionStringBuilder.Certificate
                        }
                    };
                case TransportType.Amqp_Tcp_Only:
                    return new ITransportSettings[]
                    {
                        new AmqpTransportSettings(TransportType.Amqp_Tcp_Only)
                        {
                            ClientCertificate = connectionStringBuilder.Certificate
                        }
                    };
                case TransportType.Amqp_WebSocket_Only:
                    return new ITransportSettings[]
                    {
                        new AmqpTransportSettings(TransportType.Amqp_WebSocket_Only)
                        {
                            ClientCertificate = connectionStringBuilder.Certificate
                        }
                    };
                case TransportType.Http1:
                    return new ITransportSettings[]
                    {
                        new Http1TransportSettings()
                        {
                            ClientCertificate = connectionStringBuilder.Certificate
                        }
                    };
                case TransportType.Mqtt:
                    return new ITransportSettings[]
                    {
                        new MqttTransportSettings(TransportType.Mqtt_Tcp_Only)
                        {
                            ClientCertificate = connectionStringBuilder.Certificate
                        },
                        new MqttTransportSettings(TransportType.Mqtt_WebSocket_Only)
                        {
                            ClientCertificate = connectionStringBuilder.Certificate
                        }
                    };
                case TransportType.Mqtt_Tcp_Only:
                    return new ITransportSettings[]
                    {
                        new MqttTransportSettings(TransportType.Mqtt_Tcp_Only)
                        {
                            ClientCertificate = connectionStringBuilder.Certificate
                        }
                    };
                case TransportType.Mqtt_WebSocket_Only:
                    return new ITransportSettings[]
                    {
                        new MqttTransportSettings(TransportType.Mqtt_WebSocket_Only)
                        {
                            ClientCertificate = connectionStringBuilder.Certificate
                        }
                    };
                default:
                    throw new InvalidOperationException("Unsupported Transport {0}".FormatInvariant(transportType));
            }
        }

        static ITransportSettings[] PopulateCertificateInTransportSettings(IotHubConnectionStringBuilder connectionStringBuilder, ITransportSettings[] transportSettings)
        {
            foreach (var transportSetting in  transportSettings)
            {
                switch (transportSetting.GetTransportType())
                {
                    case TransportType.Amqp_WebSocket_Only:
                    case TransportType.Amqp_Tcp_Only:
                        ((AmqpTransportSettings)transportSetting).ClientCertificate = connectionStringBuilder.Certificate;
                        break;
                    case TransportType.Http1:
                        ((Http1TransportSettings)transportSetting).ClientCertificate = connectionStringBuilder.Certificate;
                        break;
                    case TransportType.Mqtt_WebSocket_Only:
                    case TransportType.Mqtt_Tcp_Only:
                        ((MqttTransportSettings)transportSetting).ClientCertificate = connectionStringBuilder.Certificate;
                        break;
                    default:
                        throw new InvalidOperationException("Unsupported Transport {0}".FormatInvariant(transportSetting.GetTransportType()));
                }
            }

            return transportSettings;
        }
#endif

        /// <summary>
        /// Set a callback that will be called whenever the client receives a state update 
        /// (desired or reported) from the service.  This has the side-effect of subscribing
        /// to the PATCH topic on the service.
        /// </summary>
        /// <param name="callback">Callback to call after the state update has been received and applied</param>
        /// <param name="userContext">Context object that will be passed into callback</param>
        [Obsolete("Please use SetDesiredPropertyUpdateCallbackAsync.")]
        public Task SetDesiredPropertyUpdateCallback(DesiredPropertyUpdateCallback callback, object userContext)
        {
            return SetDesiredPropertyUpdateCallbackAsync(callback, userContext);
        }

        /// <summary>
        /// Set a callback that will be called whenever the client receives a state update 
        /// (desired or reported) from the service.  This has the side-effect of subscribing
        /// to the PATCH topic on the service.
        /// </summary>
        /// <param name="callback">Callback to call after the state update has been received and applied</param>
        /// <param name="userContext">Context object that will be passed into callback</param>
        public Task SetDesiredPropertyUpdateCallbackAsync(DesiredPropertyUpdateCallback callback, object userContext)
        {
            // Codes_SRS_DEVICECLIENT_18_007: `SetDesiredPropertyUpdateCallbackAsync` shall throw an `ArgumentNull` exception if `callback` is null
            if (callback == null)
            {
                throw Fx.Exception.ArgumentNull("callback");
            }

            return ApplyTimeout(async operationTimeoutCancellationToken =>
            {
                // Codes_SRS_DEVICECLIENT_18_003: `SetDesiredPropertyUpdateCallbackAsync` shall call the transport to register for PATCHes on it's first call.
                // Codes_SRS_DEVICECLIENT_18_004: `SetDesiredPropertyUpdateCallbackAsync` shall not call the transport to register for PATCHes on subsequent calls
                if (!this.patchSubscribedWithService)
                {
                    await this.InnerHandler.EnableTwinPatchAsync(operationTimeoutCancellationToken).ConfigureAwait(false);
                    patchSubscribedWithService = true;
                }

                this.desiredPropertyUpdateCallback = callback;
                this.twinPatchCallbackContext = userContext;
            });
        }

        /// <summary>
        /// Retrieve a device twin object for the current device.
        /// </summary>
        /// <returns>The device twin object for the current device</returns>
        public Task<Twin> GetTwinAsync()
        {
            return ApplyTimeoutTwin(async operationTimeoutCancellationToken =>
            {
                // Codes_SRS_DEVICECLIENT_18_001: `GetTwinAsync` shall call `SendTwinGetAsync` on the transport to get the twin state
                return await this.InnerHandler.SendTwinGetAsync(operationTimeoutCancellationToken).ConfigureAwait(false);
            });
        }

        /// <summary>
        /// Push reported property changes up to the service.
        /// </summary>
        /// <param name="reportedProperties">Reported properties to push</param>
        public Task UpdateReportedPropertiesAsync(TwinCollection reportedProperties)
        {
            // Codes_SRS_DEVICECLIENT_18_006: `UpdateReportedPropertiesAsync` shall throw an `ArgumentNull` exception if `reportedProperties` is null
            if (reportedProperties == null)
            {
                throw Fx.Exception.ArgumentNull("reportedProperties");
            }
            return ApplyTimeout(async operationTimeoutCancellationToken =>
            {
                // Codes_SRS_DEVICECLIENT_18_002: `UpdateReportedPropertiesAsync` shall call `SendTwinPatchAsync` on the transport to update the reported properties
                 await this.InnerHandler.SendTwinPatchAsync(reportedProperties, operationTimeoutCancellationToken).ConfigureAwait(false);
            });
        }

        //  Codes_SRS_DEVICECLIENT_18_005: When a patch is received from the service, the `callback` shall be called.
        internal void OnReportedStatePatchReceived(TwinCollection patch)
        {
            if (this.desiredPropertyUpdateCallback != null)
            {
                this.desiredPropertyUpdateCallback(patch, this.twinPatchCallbackContext);
            }
        }

        private async Task EnableMethodAsync()
        {
            if (this.deviceMethods == null && this.deviceDefaultMethodCallback == null)
            {
                await ApplyTimeout(operationTimeoutCancellationToken => this.InnerHandler.EnableMethodsAsync(operationTimeoutCancellationToken)).ConfigureAwait(false);
            }
        }

        private async Task DisableMethodAsync()
        {
            if (this.deviceMethods == null && this.deviceDefaultMethodCallback == null)
            {
                await ApplyTimeout(operationTimeoutCancellationToken => this.InnerHandler.DisableMethodsAsync(operationTimeoutCancellationToken)).ConfigureAwait(false);
            }
        }

        #region Module Specific API
        /// <summary>
        /// Sends an event to device hub
        /// <param name="outputName">The output target for sending the given message</param>
        /// <param name="message">The message to send</param>
        /// </summary>
        /// <returns>The message containing the event</returns>
        public Task SendEventAsync(string outputName, Message message)
        {
            ValidateModuleTransportHandler("SendEventAsync for a named output");

            // Codes_SRS_DEVICECLIENT_10_012: [If `outputName` is `null` or empty, an `ArgumentNullException` shall be thrown.]
            if (string.IsNullOrWhiteSpace(outputName))
            {
                throw new ArgumentException(nameof(outputName));
            }

            // Codes_SRS_DEVICECLIENT_10_013: [If `message` is `null` or empty, an `ArgumentNullException` shall be thrown.]
            if (message == null)
            {
                throw new ArgumentNullException(nameof(message));
            }

            // Codes_SRS_DEVICECLIENT_10_015: [The `output` property of a given `message` shall be assigned the value `outputName` before submitting each request to the transport layer.]
            message.SystemProperties.Add(MessageSystemPropertyNames.OutputName, outputName);

            // Codes_SRS_DEVICECLIENT_10_011: [The `SendEventAsync` operation shall retry sending `message` until the `BaseClient::RetryStrategy` tiemspan expires or unrecoverable error(authentication or quota exceed) occurs.]
            return ApplyTimeout(operationTimeoutCancellationToken => this.InnerHandler.SendEventAsync(message, operationTimeoutCancellationToken));
        }

        /// <summary>
        /// Sends a batch of events to device hub
        /// <param name="outputName">The output target for sending the given message</param>
        /// <param name="messages">A list of one or more messages to send</param>
        /// </summary>
        /// <returns>The task containing the event</returns>
        public Task SendEventBatchAsync(string outputName, IEnumerable<Message> messages)
        {
            ValidateModuleTransportHandler("SendEventBatchAsync for a named output");

            // Codes_SRS_DEVICECLIENT_10_012: [If `outputName` is `null` or empty, an `ArgumentNullException` shall be thrown.]
            if (string.IsNullOrWhiteSpace(outputName))
            {
                throw new ArgumentException(nameof(outputName));
            }

            List<Message> messagesList = messages?.ToList();
            // Codes_SRS_DEVICECLIENT_10_013: [If `message` is `null` or empty, an `ArgumentNullException` shall be thrown]
            if (messagesList == null || messagesList.Count == 0)
            {
                throw new ArgumentNullException(nameof(messages));
            }

#if PCL
            foreach(var m in messagesList)
            {
                m.SystemProperties.Add(MessageSystemPropertyNames.OutputName, outputName);
            }
#else
            // Codes_SRS_DEVICECLIENT_10_015: [The `module-output` property of a given `message` shall be assigned the value `outputName` before submitting each request to the transport layer.]
            messagesList.ForEach(m => m.SystemProperties.Add(MessageSystemPropertyNames.OutputName, outputName));
#endif

            // Codes_SRS_DEVICECLIENT_10_014: [The `SendEventBachAsync` operation shall retry sending `messages` until the `BaseClient::RetryStrategy` tiemspan expires or unrecoverable error(authentication or quota exceed) occurs.]
            return ApplyTimeout(operationTimeoutCancellationToken => this.InnerHandler.SendEventAsync(messagesList, operationTimeoutCancellationToken));
        }

        /// <summary>
        /// Registers a new delgate for the particular input. If a delegate is already associated with
        /// the input, it will be replaced with the new delegate.
        /// <param name="inputName">The name of the input to associate with the delegate.</param>
        /// <param name="messageHandler">The delegate to be used when a message is sent to the particular inputName.</param>
        /// <param name="userContext">generic parameter to be interpreted by the client code.</param>
        /// </summary>
        /// <returns>The task containing the event</returns>
        public async Task SetInputMessageHandlerAsync(string inputName, MessageHandler messageHandler, object userContext)
        {
            ValidateModuleTransportHandler("SetInputMessageHandlerAsync for a named output");
            try
            {
                await this.receiveSemaphore.WaitAsync();

                if (messageHandler != null)
                {
                    // codes_SRS_DEVICECLIENT_33_003: [ It shall EnableEventReceiveAsync when called for the first time. ]
                    await this.EnableEventReceiveAsync();
                    // codes_SRS_DEVICECLIENT_33_005: [ It shall lazy-initialize the receiveEventEndpoints property. ]
                    if (this.receiveEventEndpoints == null)
                    {
                        this.receiveEventEndpoints = new Dictionary<string, Tuple<MessageHandler, object>>();
                    }
                    this.receiveEventEndpoints[inputName] = new Tuple<MessageHandler, object>(messageHandler, userContext);
                }
                else
                {
                    if (this.receiveEventEndpoints != null)
                    {
                        this.receiveEventEndpoints.Remove(inputName);
                        if (this.receiveEventEndpoints.Count == 0)
                        {
                            this.receiveEventEndpoints = null;
                        }
                    }
                    // codes_SRS_DEVICECLIENT_33_004: [ It shall call DisableEventReceiveAsync when the last delegate has been removed. ]
                    await this.DisableEventReceiveAsync();
                }
            }
            finally
            {
                this.receiveSemaphore.Release();
            }
        }

        /// <summary>
        /// Registers a new default delegate which applies to all endpoints. If a delegate is already associated with
        /// the input, it will be called, else the default delegate will be called. If a default delegate was set previously,
        /// it will be overwritten.
        /// <param name="messageHandler">The delegate to be called when a message is sent to any input.</param>
        /// <param name="userContext">generic parameter to be interpreted by the client code.</param>
        /// </summary>
        /// <returns>The task containing the event</returns>
        public async Task SetMessageHandlerAsync(MessageHandler messageHandler, object userContext)
        {
            try
            {
                await this.receiveSemaphore.WaitAsync();
                if (messageHandler != null)
                {
                    // codes_SRS_DEVICECLIENT_33_003: [ It shall EnableEventReceiveAsync when called for the first time. ]
                    await this.EnableEventReceiveAsync();
                    this.defaultEventCallback = new Tuple<MessageHandler, object>(messageHandler, userContext);
                }
                else
                {
                    this.defaultEventCallback = null;
                    // codes_SRS_DEVICECLIENT_33_004: [ It shall DisableEventReceiveAsync when the last delegate has been removed. ]
                    await this.DisableEventReceiveAsync();
                }
            }
            finally
            {
                this.receiveSemaphore.Release();
            }
        }

        private async Task EnableEventReceiveAsync()
        {
            if (this.receiveEventEndpoints == null && this.defaultEventCallback == null)
            {
                await ApplyTimeout(operationTimeoutCancellationToken => this.InnerHandler.EnableEventReceiveAsync(operationTimeoutCancellationToken));
            }
        }

        private async Task DisableEventReceiveAsync()
        {
            if (this.receiveEventEndpoints == null && this.defaultEventCallback == null)
            {
                await ApplyTimeout(operationTimeoutCancellationToken => this.InnerHandler.DisableEventReceiveAsync(operationTimeoutCancellationToken));
            }
        }

        /// <summary>
        /// The delegate for handling event messages received
        /// <param name="input">The input on which a message is received</param>
        /// <param name="message">The message received</param>
        /// </summary>
        internal async Task OnReceiveEventMessageCalled(string input, Message message)
        {
            // codes_SRS_DEVICECLIENT_33_001: [ If the given eventMessageInternal argument is null, fail silently ]
            if (message != null)
            {
                Tuple<MessageHandler, object> callback = null;
                await this.receiveSemaphore.WaitAsync();
                try
                {
                    // codes_SRS_DEVICECLIENT_33_006: [ The OnReceiveEventMessageCalled shall get the default delegate if a delegate has not been assigned. ]
                    if (this.receiveEventEndpoints == null ||
                        string.IsNullOrWhiteSpace(input) ||
                        !this.receiveEventEndpoints.TryGetValue(input, out callback))
                    {
                        callback = this.defaultEventCallback;
                    }
                }
                finally
                {
                    this.receiveSemaphore.Release();
                }

                // codes_SRS_DEVICECLIENT_33_002: [ The OnReceiveEventMessageCalled shall invoke the specified delegate. ]
                MessageResponse response = await (callback?.Item1?.Invoke(message, callback.Item2) ?? Task.FromResult(MessageResponse.None));

                switch (response)
                {
                    case MessageResponse.Completed:
                        await this.CompleteAsync(message);
                        break;
                    case MessageResponse.Abandoned:
                        await this.AbandonAsync(message);
                        break;
                    default:
                        break;
                }
            }
        }
        
        void ValidateModuleTransportHandler(string apiName)
        {
            if (string.IsNullOrEmpty(this.iotHubConnectionString.ModuleId))
            {
                throw new InvalidOperationException("{0} is available for Modules only.".FormatInvariant(apiName));
            }
        }

        #endregion Module Specific API
    }
}<|MERGE_RESOLUTION|>--- conflicted
+++ resolved
@@ -1,4 +1,4 @@
-﻿    // Copyright (c) Microsoft. All rights reserved.
+﻿// Copyright (c) Microsoft. All rights reserved.
 // Licensed under the MIT license. See LICENSE file in the project root for full license information.
 
 namespace Microsoft.Azure.Devices.Client
@@ -198,8 +198,8 @@
             // We store DeviceClient.ProductInfo as a string property of an object (rather than directly as a string)
             // so that updates will propagate down to the transport layer throughout the lifetime of the DeviceClient
             // object instance.
-            get { return productInfo.Extra; }
-            set { productInfo.Extra = value; }
+            get => productInfo.Extra;
+            set => productInfo.Extra = value;
         }
 
         /// <summary>
@@ -299,7 +299,7 @@
             pipelineContext.Set<OnConnectionClosedDelegate>(OnConnectionClosed);
             pipelineContext.Set<OnConnectionOpenedDelegate>(OnConnectionOpened);
             pipelineContext.Set<OnReceiveEventMessageCalledDelegate>(OnReceiveEventMessageCalled);
-            pipelineContext.Set(productInfo);
+            pipelineContext.Set(this.productInfo);
 
             IDelegatingHandler innerHandler = pipelineBuilder.Build(pipelineContext);
 
@@ -679,24 +679,15 @@
                         {
                             throw new InvalidOperationException("Unknown implementation of ITransportSettings type");
                         }
-
                         break;
                     case TransportType.Http1:
                         if (!(transportSetting is Http1TransportSettings))
                         {
                             throw new InvalidOperationException("Unknown implementation of ITransportSettings type");
                         }
-
                         break;
 #if !PCL
                     case TransportType.Mqtt_WebSocket_Only:
-                        if (!(transportSetting is MqttTransportSettings))
-                        {
-                            throw new InvalidOperationException("Unknown implementation of ITransportSettings type");
-                        }
-
-                        break;
-    
                     case TransportType.Mqtt_Tcp_Only:
                         if (!(transportSetting is MqttTransportSettings))
                         {
@@ -1212,23 +1203,12 @@
                             this.connectionStatusChangesHandler(e.ConnectionStatus, e.ConnectionStatusChangeReason);
                         }
 
-<<<<<<< HEAD
-                        var tokens = new List<CancellationToken>() { operationTimeoutCancellationTokenSource.Token };
-                        if (result.StatusChangeCancellationTokenSource != null)
-                        {
-                            tokens.Add(result.StatusChangeCancellationTokenSource.Token);
-                        }
-                        CancellationTokenSource linkedTokenSource = CancellationTokenSource.CreateLinkedTokenSource(tokens.ToArray());
-                        await this.InnerHandler.RecoverConnections(sender, e.ConnectionType, linkedTokenSource.Token);
-                    });
-=======
                         using (CancellationTokenSource linkedTokenSource = CancellationTokenSource.CreateLinkedTokenSource(result.StatusChangeCancellationTokenSource.Token, operationTimeoutCancellationTokenSource.Token))
                         {
                             await this.InnerHandler.RecoverConnections(sender, e.ConnectionType, linkedTokenSource.Token).ConfigureAwait(false);
                         }
 
                     }).ConfigureAwait(false);
->>>>>>> 833801ba
                 }
                 catch (Exception)
                 {
