--- conflicted
+++ resolved
@@ -52,12 +52,8 @@
 
         protected override async Task DoWorkAsync(IChannelHandlerContext context, TWork work)
         {
-<<<<<<< HEAD
-=======
             await base.DoWorkAsync(context, work).ConfigureAwait(false);
->>>>>>> 833801ba
             this.incompleteQueue.Enqueue(new IncompleteWorkItem(this.getWorkId(work), work));
-            await base.DoWorkAsync(context, work);
         }
 
         public override void Abort()
