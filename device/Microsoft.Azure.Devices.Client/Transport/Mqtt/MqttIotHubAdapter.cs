﻿// Copyright (c) Microsoft. All rights reserved.
// Licensed under the MIT license. See LICENSE file in the project root for full license information.

using System.Net.Sockets;

namespace Microsoft.Azure.Devices.Client.Transport.Mqtt
{
    using System;
    using System.Diagnostics.Contracts;
    using System.IO;
    using System.Collections.Concurrent;
    using System.Threading.Tasks;
    using DotNetty.Buffers;
    using DotNetty.Codecs.Mqtt.Packets;
    using DotNetty.Common.Concurrency;
#if !WINDOWS_UWP
    using DotNetty.Handlers.Tls;
#endif
    using DotNetty.Transport.Channels;
    using Microsoft.Azure.Devices.Client;
    using Microsoft.Azure.Devices.Client.Common;
    using Microsoft.Azure.Devices.Client.Exceptions;
    using Microsoft.Azure.Devices.Client.Extensions;
    using System.Diagnostics;

    sealed class MqttIotHubAdapter : ChannelHandlerAdapter
    {
        [Flags]
        enum StateFlags
        {
            NotConnected = 0,
            Connecting = 1,
            Connected = 2,
            Closed = 16
        }
        const string DeviceCommandTopicFilterFormat = "devices/{0}/messages/devicebound/#";
        const string DeviceTelemetryTopicFormat = "devices/{0}/messages/events/";
        const string ModuleTelemetryTopicFormat = "devices/{0}/modules/{1}/messages/events/";


        static readonly Action<object> PingServerCallback = PingServer;
        static readonly Action<object> CheckConnAckTimeoutCallback = ShutdownIfNotReady;
        static readonly Func<IChannelHandlerContext, Exception, bool> ShutdownOnWriteErrorHandler = (ctx, ex) => { ShutdownOnError(ctx, ex); return false; };

        readonly IMqttIotHubEventHandler mqttIotHubEventHandler;

        readonly string deviceId;
        readonly string moduleId;
        readonly SimpleWorkQueue<PublishPacket> deviceBoundOneWayProcessor;
        readonly OrderedTwoPhaseWorkQueue<int, PublishPacket> deviceBoundTwoWayProcessor;
        readonly string iotHubHostName;
        readonly MqttTransportSettings mqttTransportSettings;
        readonly TimeSpan pingRequestInterval;
        readonly IAuthorizationProvider passwordProvider;
        readonly SimpleWorkQueue<PublishWorkItem> serviceBoundOneWayProcessor;
        readonly OrderedTwoPhaseWorkQueue<int, PublishWorkItem> serviceBoundTwoWayProcessor;
        readonly IWillMessage willMessage;

        DateTime lastChannelActivityTime;
        StateFlags stateFlags;

        ConcurrentDictionary<int, TaskCompletionSource> subscribeCompletions = new ConcurrentDictionary<int, TaskCompletionSource>();
        ConcurrentDictionary<int, TaskCompletionSource> unsubscribeCompletions = new ConcurrentDictionary<int, TaskCompletionSource>();

        int InboundBacklogSize => this.deviceBoundOneWayProcessor.BacklogSize + this.deviceBoundTwoWayProcessor.BacklogSize;

        ProductInfo productInfo;

        public MqttIotHubAdapter(
            string deviceId,
            string moduleId,
            string iotHubHostName,
            IAuthorizationProvider passwordProvider,
            MqttTransportSettings mqttTransportSettings,
            IWillMessage willMessage,
            IMqttIotHubEventHandler mqttIotHubEventHandler,
            ProductInfo productInfo)
        {
            Contract.Requires(deviceId != null);
            Contract.Requires(iotHubHostName != null);
            Contract.Requires(passwordProvider != null);
            Contract.Requires(mqttTransportSettings != null);
            Contract.Requires(!mqttTransportSettings.HasWill || willMessage != null);
            Contract.Requires(productInfo != null);

            this.deviceId = deviceId;
            this.moduleId = moduleId;
            this.iotHubHostName = iotHubHostName;
            this.passwordProvider = passwordProvider;
            this.mqttTransportSettings = mqttTransportSettings;
            this.willMessage = willMessage;
            this.mqttIotHubEventHandler = mqttIotHubEventHandler;
            this.pingRequestInterval = this.mqttTransportSettings.KeepAliveInSeconds > 0 ? TimeSpan.FromSeconds(this.mqttTransportSettings.KeepAliveInSeconds / 4d) : TimeSpan.MaxValue;
            this.productInfo = productInfo;

            this.deviceBoundOneWayProcessor = new SimpleWorkQueue<PublishPacket>(this.AcceptMessageAsync);
            this.deviceBoundTwoWayProcessor = new OrderedTwoPhaseWorkQueue<int, PublishPacket>(this.AcceptMessageAsync, p => p.PacketId, this.SendAckAsync);

            this.serviceBoundOneWayProcessor = new SimpleWorkQueue<PublishWorkItem>(this.SendMessageToServerAsync);
            this.serviceBoundTwoWayProcessor = new OrderedTwoPhaseWorkQueue<int, PublishWorkItem>(this.SendMessageToServerAsync, p => p.Value.PacketId, this.ProcessAckAsync);
        }

#region IChannelHandler overrides

        public override void ChannelActive(IChannelHandlerContext context)
        {
            this.stateFlags = StateFlags.NotConnected;

            this.Connect(context);

            // TODO #223: this executes in parallel with the Connect(context).

            base.ChannelActive(context);

            context.Read();
        }

        public override async Task WriteAsync(IChannelHandlerContext context, object data)
        {
            try
            {
                if (this.IsInState(StateFlags.Closed))
                {
                    return;
                }

                var message = data as Message;
                if (message != null)
                {
                    await this.SendMessageAsync(context, message).ConfigureAwait(false);
                    return;
                }

                string packetIdString = data as string;
                if (packetIdString != null)
                {
                    await this.AcknowledgeAsync(context, packetIdString).ConfigureAwait(false);
                    return;
                }

                if (data is DisconnectPacket)
                {
                    await Util.WriteMessageAsync(context, data, ShutdownOnWriteErrorHandler).ConfigureAwait(false);
                    return;
                }

                if (data is SubscribePacket)
                {
                    await this.SubscribeAsync(context, data as SubscribePacket).ConfigureAwait(false);
                    return;
                }

                if (data is UnsubscribePacket)
                {
                    await this.UnSubscribeAsync(context, data as UnsubscribePacket).ConfigureAwait(false);
                    return;
                }

                throw new InvalidOperationException($"Unexpected data type: '{data.GetType().Name}'");
            }
            catch (Exception ex) when (!ex.IsFatal())
            {
                ShutdownOnError(context, ex);
                throw;
            }
        }

        public override void ChannelRead(IChannelHandlerContext context, object message)
        {
            var packet = message as Packet;
            if (packet == null)
            {
                return;
            }

            this.lastChannelActivityTime = DateTime.UtcNow; // notice last client activity - used in handling disconnects on keep-alive timeout

            if (this.IsInState(StateFlags.Connected) || (this.IsInState(StateFlags.Connecting) && packet.PacketType == PacketType.CONNACK))
            {
                this.ProcessMessage(context, packet);
            }
            else
            {
                // we did not start processing CONNACK yet which means we haven't received it yet but the packet of different type has arrived.
                ShutdownOnError(context, new InvalidOperationException($"Invalid state: {this.stateFlags}, packet: {packet.PacketType}"));
            }
        }

        public override void ChannelReadComplete(IChannelHandlerContext context)
        {
            base.ChannelReadComplete(context);
            if (this.InboundBacklogSize < this.mqttTransportSettings.MaxPendingInboundMessages)
            {
                context.Read();
            }
        }

        public override void ChannelInactive(IChannelHandlerContext context)
        {
            if (this.mqttIotHubEventHandler.State == TransportState.Closed)
            {
                this.Shutdown(context);
                base.ChannelInactive(context);
            }
            else
            {
                ShutdownOnError(context, new SocketException());
            }
        }

        public override void ExceptionCaught(IChannelHandlerContext context, Exception exception)
        {
            ShutdownOnError(context, exception);
        }

        public override void UserEventTriggered(IChannelHandlerContext context, object @event)
        {
#if WINDOWS_UWP
            throw new NotImplementedException("Not supported in UWP");
#else
            var handshakeCompletionEvent = @event as TlsHandshakeCompletionEvent;
            if (handshakeCompletionEvent != null && !handshakeCompletionEvent.IsSuccessful)
            {
                ShutdownOnError(context, handshakeCompletionEvent.Exception);
            }
#endif
        }

#endregion

#region Connect
        async void Connect(IChannelHandlerContext context)
        {
            try
            {
                string id = string.IsNullOrWhiteSpace(this.moduleId) ? this.deviceId : $"{this.deviceId}/{this.moduleId}";
                string password = null;
                if (this.passwordProvider != null)
                {
                    password = await this.passwordProvider.GetPasswordAsync().ConfigureAwait(false);
                }
                else
                {
                    Debug.Assert(this.mqttTransportSettings.ClientCertificate != null);
                }

                var connectPacket = new ConnectPacket
                {
                    ClientId = id,
                    HasUsername = true,
                    Username = $"{this.iotHubHostName}/{id}/api-version={ClientApiVersionHelper.ApiVersionString}&DeviceClientType={Uri.EscapeDataString(this.productInfo.ToString())}",
                    HasPassword = !string.IsNullOrEmpty(password),
                    Password = password,
                    KeepAliveInSeconds = this.mqttTransportSettings.KeepAliveInSeconds,
                    CleanSession = this.mqttTransportSettings.CleanSession,
                    HasWill = this.mqttTransportSettings.HasWill
                };
                if (connectPacket.HasWill)
                {
                    Message message = this.willMessage.Message;
                    QualityOfService publishToServerQoS = this.mqttTransportSettings.PublishToServerQoS;
<<<<<<< HEAD
                    string topicName = this.GetTelemetryTopicName();
                    PublishPacket will = await Util.ComposePublishPacketAsync(context, message, publishToServerQoS, topicName);
=======
                    string topicName = string.Format(TelemetryTopicFormat, this.deviceId);
                    PublishPacket will = await Util.ComposePublishPacketAsync(context, message, publishToServerQoS, topicName).ConfigureAwait(false);
>>>>>>> 833801ba

                    connectPacket.WillMessage = will.Payload;
                    connectPacket.WillQualityOfService = this.willMessage.QoS;
                    connectPacket.WillRetain = false;
                    connectPacket.WillTopicName = will.TopicName;
                }
                this.stateFlags = StateFlags.Connecting;

                await Util.WriteMessageAsync(context, connectPacket, ShutdownOnWriteErrorHandler).ConfigureAwait(false);
                this.lastChannelActivityTime = DateTime.UtcNow;
                this.ScheduleKeepConnectionAlive(context);

                this.ScheduleCheckConnectTimeout(context);
            }
            catch (Exception ex) when (!ex.IsFatal())
            {
                ShutdownOnError(context, ex);
            }
        }

        async void ScheduleKeepConnectionAlive(IChannelHandlerContext context)
        {
            try
            {
                await context.Channel.EventLoop.ScheduleAsync(PingServerCallback, context, this.pingRequestInterval).ConfigureAwait(false);
            }
            catch (Exception ex) when (!ex.IsFatal())
            {
                ShutdownOnError(context, ex);
            }
        }

        async void ScheduleCheckConnectTimeout(IChannelHandlerContext context)
        {
            try
            {
                await context.Channel.EventLoop.ScheduleAsync(CheckConnAckTimeoutCallback, context, this.mqttTransportSettings.ConnectArrivalTimeout).ConfigureAwait(false);
            }
            catch (Exception ex) when (!ex.IsFatal())
            {
                ShutdownOnError(context, ex);
            }
        }

        static void ShutdownIfNotReady(object state)
        {
            var context = (IChannelHandlerContext)state;
            var handler = (MqttIotHubAdapter)context.Handler;
            if (handler.IsInState(StateFlags.Connecting))
            {
                ShutdownOnError(context, new TimeoutException("Connection hasn't been established in time."));
            }
        }

        static async void PingServer(object ctx)
        {
            var context = (IChannelHandlerContext)ctx;
            try
            {
                var self = (MqttIotHubAdapter)context.Handler;

                if (!self.IsInState(StateFlags.Connected))
                {
                    return;
                }

                TimeSpan idleTime = DateTime.UtcNow - self.lastChannelActivityTime;

                if (idleTime > self.pingRequestInterval)
                {
                    // We've been idle for too long, send a ping!
                    await Util.WriteMessageAsync(context, PingReqPacket.Instance, ShutdownOnWriteErrorHandler).ConfigureAwait(false);
                }

                self.ScheduleKeepConnectionAlive(context);
            }
            catch (Exception ex) when (!ex.IsFatal())
            {
                ShutdownOnError(context, ex);
            }
        }

        async Task ProcessConnectAckAsync(IChannelHandlerContext context, ConnAckPacket packet)
        {
            if (packet.ReturnCode != ConnectReturnCode.Accepted)
            {
                string reason = "CONNECT failed: " + packet.ReturnCode;
                var iotHubException = new UnauthorizedException(reason);
                ShutdownOnError(context, iotHubException);
                return;
            }

            if (!this.IsInState(StateFlags.Connecting))
            {
                string reason = "CONNECT has been received, however a session has already been established. Only one CONNECT/CONNACK pair is expected per session.";
                var iotHubException = new IotHubException(reason);
                ShutdownOnError(context, iotHubException);
                return;
            }

            this.stateFlags = StateFlags.Connected;

            this.mqttIotHubEventHandler.OnConnected();

            this.ResumeReadingIfNecessary(context);

            if (packet.SessionPresent)
            {
                await this.SubscribeAsync(context, null).ConfigureAwait(false);
            }
        }
#endregion

#region Subscribe

        async Task SubscribeAsync(IChannelHandlerContext context, SubscribePacket packetPassed)
        {
            string topicFilter;
            QualityOfService qos;

            if (packetPassed == null || packetPassed.Requests == null)
            {
                topicFilter = this.GetCommandTopicFilter();
                qos = mqttTransportSettings.ReceivingQoS;
            }
            else if (packetPassed.Requests.Count == 1)
            {
                topicFilter = packetPassed.Requests[0].TopicFilter;
                qos = packetPassed.Requests[0].QualityOfService;
            }
            else
            {
                throw new ArgumentException("unexpected request count.  expected 1, got " + packetPassed.Requests.Count.ToString());
            }

            if (!string.IsNullOrEmpty(topicFilter))
            {
                int packetId = Util.GetNextPacketId();
                var subscribePacket = new SubscribePacket(packetId, new SubscriptionRequest(topicFilter, qos));
                this.subscribeCompletions[packetId] = new TaskCompletionSource();

<<<<<<< HEAD
                await Util.WriteMessageAsync(context, subscribePacket, ShutdownOnWriteErrorHandler);
=======
            int packetId = Util.GetNextPacketId();
            var subscribePacket = new SubscribePacket(packetId, new SubscriptionRequest(topicFilter, qos));
            this.subscribeCompletions[packetId] = new TaskCompletionSource();

            await Util.WriteMessageAsync(context, subscribePacket, ShutdownOnWriteErrorHandler).ConfigureAwait(false);

            await this.subscribeCompletions[packetId].Task.ConfigureAwait(false);
>>>>>>> 833801ba

                await this.subscribeCompletions[packetId].Task;
            }
        }

        void ProcessSubAck(SubAckPacket packet)
        {
            Contract.Assert(packet != null);

            TaskCompletionSource task;

            if (this.subscribeCompletions.TryRemove(packet.PacketId, out task))
            {
                task.TryComplete();
            }
        }

#endregion

#region Unsubscribe
        async Task UnSubscribeAsync(IChannelHandlerContext context, UnsubscribePacket packetPassed)
        {
            Contract.Assert(packetPassed != null);

            int packetId = Util.GetNextPacketId();
            packetPassed.PacketId = packetId;

            this.unsubscribeCompletions[packetId] = new TaskCompletionSource();

            await Util.WriteMessageAsync(context, packetPassed, ShutdownOnWriteErrorHandler).ConfigureAwait(false);

            await this.unsubscribeCompletions[packetId].Task.ConfigureAwait(false);
        }

        void ProcessUnsubAck(UnsubAckPacket packet)
        {
            Contract.Assert(packet != null);

            TaskCompletionSource task;
            if (this.unsubscribeCompletions.TryRemove(packet.PacketId, out task))
            {
                task.TryComplete();
            }
        }

#endregion

#region Receiving

        async void ProcessMessage(IChannelHandlerContext context, Packet packet)
        {
            if (this.IsInState(StateFlags.Closed))
            {
                return;
            }

            try
            {
                switch (packet.PacketType)
                {
                    case PacketType.CONNACK:
                        await this.ProcessConnectAckAsync(context, (ConnAckPacket)packet).ConfigureAwait(false);
                        break;
                    case PacketType.SUBACK:
                        this.ProcessSubAck(packet as SubAckPacket);
                        break;
                    case PacketType.PUBLISH:
                        this.ProcessPublish(context, (PublishPacket)packet);
                        break;
                    case PacketType.PUBACK:
                        await this.serviceBoundTwoWayProcessor.CompleteWorkAsync(context, ((PubAckPacket)packet).PacketId).ConfigureAwait(false);
                        break;
                    case PacketType.PINGRESP:
                        break;
                    case PacketType.UNSUBACK:
                        this.ProcessUnsubAck(packet as UnsubAckPacket);
                        break;
                    default:
                        ShutdownOnError(context, new InvalidOperationException($"Unexpected packet type {packet.PacketType}"));
                        break;
                }
            }
            catch (Exception ex) when (!ex.IsFatal())
            {
                ShutdownOnError(context, ex);
            }
        }

        Task AcceptMessageAsync(IChannelHandlerContext context, PublishPacket publish)
        {
            Message message;
            try
            {
                var bodyStream = new ReadOnlyByteBufferStream(publish.Payload, true);

                message = new Message(bodyStream, true);

                Util.PopulateMessagePropertiesFromPacket(message, publish);

                message.MqttTopicName = publish.TopicName;
            }
            catch (Exception ex)
            {
                ShutdownOnError(context, ex);
                return TaskConstants.Completed;
            }
            this.mqttIotHubEventHandler.OnMessageReceived(message);
            return TaskConstants.Completed;
        }

        Task ProcessAckAsync(IChannelHandlerContext context, PublishWorkItem publish)
        {
            publish.Completion.Complete();
            return TaskConstants.Completed;
        }
#endregion

#region Sending
        void ProcessPublish(IChannelHandlerContext context, PublishPacket packet)
        {
            if (this.IsInState(StateFlags.Closed))
            {
                return;
            }

            switch (packet.QualityOfService)
            {
                case QualityOfService.AtMostOnce:
                    this.deviceBoundOneWayProcessor.Post(context, packet);
                    break;
                case QualityOfService.AtLeastOnce:
                    this.deviceBoundTwoWayProcessor.Post(context, packet);
                    break;
                default:
                    throw new NotSupportedException($"Unexpected QoS: '{packet.QualityOfService}'");
            }
            this.ResumeReadingIfNecessary(context);
        }

        async Task SendMessageAsync(IChannelHandlerContext context, Message message)
        {
            string topicName;
            QualityOfService qos;

            if (string.IsNullOrEmpty(message.MqttTopicName))
            {
                topicName = this.GetTelemetryTopicName();
                qos = this.mqttTransportSettings.PublishToServerQoS;
            }
            else
            {
                topicName = message.MqttTopicName;
                qos = QualityOfService.AtMostOnce;
            }

            PublishPacket packet = await Util.ComposePublishPacketAsync(context, message, qos, topicName).ConfigureAwait(false);
            var publishCompletion = new TaskCompletionSource();
            var workItem = new PublishWorkItem
            {
                Completion = publishCompletion,
                Value = packet
            };
            switch (qos)
            {
                case QualityOfService.AtMostOnce:
                    this.serviceBoundOneWayProcessor.Post(context, workItem);
                    break;
                case QualityOfService.AtLeastOnce:
                    this.serviceBoundTwoWayProcessor.Post(context, workItem);
                    break;
                default:
                    throw new NotSupportedException($"Unsupported telemetry QoS: '{this.mqttTransportSettings.PublishToServerQoS}'");
            }
            await publishCompletion.Task.ConfigureAwait(false);
        }

        Task AcknowledgeAsync(IChannelHandlerContext context, string packetIdString)
        {
            int packetId;
            if (int.TryParse(packetIdString, out packetId))
            {
                return this.deviceBoundTwoWayProcessor.CompleteWorkAsync(context, packetId);
            }
            return TaskConstants.Completed;
        }

        Task SendAckAsync(IChannelHandlerContext context, PublishPacket publish)
        {
            this.ResumeReadingIfNecessary(context);
            return Util.WriteMessageAsync(context, PubAckPacket.InResponseTo(publish), ShutdownOnWriteErrorHandler);
        }

        async Task SendMessageToServerAsync(IChannelHandlerContext context, PublishWorkItem publish)
        {
            if (!this.IsInState(StateFlags.Connected))
            {
                publish.Completion.TrySetCanceled();
            }
            try
            {
                await Util.WriteMessageAsync(context, publish.Value, ShutdownOnWriteErrorHandler).ConfigureAwait(false);
                if (publish.Value.QualityOfService == QualityOfService.AtMostOnce)
                {
                    publish.Completion.TryComplete();
                }
            }
            catch (Exception ex)
            {
                publish.Completion.TrySetException(ex);
            }
        }
#endregion

#region Shutdown
        static async void ShutdownOnError(IChannelHandlerContext context, Exception exception)
        {
            var self = (MqttIotHubAdapter)context.Handler;
            if (!self.IsInState(StateFlags.Closed))
            {
                self.stateFlags |= StateFlags.Closed;
                foreach (var task in self.subscribeCompletions.Values)
                {
                    task.TrySetException(exception);
                }
                self.deviceBoundOneWayProcessor.Abort(exception);
                self.deviceBoundTwoWayProcessor.Abort(exception);
                self.serviceBoundOneWayProcessor.Abort(exception);
                self.serviceBoundTwoWayProcessor.Abort(exception);
                self.mqttIotHubEventHandler.OnError(exception);
                try
                {
                    await context.CloseAsync().ConfigureAwait(false);
                }
                catch (Exception ex) when (!ex.IsFatal())
                {
                    //ignored
                }
            }
        }

        async void Shutdown(IChannelHandlerContext context)
        {
            if (this.IsInState(StateFlags.Closed))
            {
                return;
            }

            try
            {
                this.stateFlags |= StateFlags.Closed; // "or" not to interfere with ongoing logic which has to honor Closed state when it's right time to do (case by case)

                this.CloseIotHubConnection();
                await context.CloseAsync().ConfigureAwait(false);
            }
            catch (Exception ex) when (!ex.IsFatal())
            {
                //ignored
            }
        }

        async void CloseIotHubConnection()
        {
            if (this.IsInState(StateFlags.NotConnected) || this.IsInState(StateFlags.Connecting))
            {
                // closure has happened before IoT Hub connection was established or it was initiated due to disconnect
                return;
            }

            try
            {
                this.serviceBoundOneWayProcessor.Complete();
                this.deviceBoundOneWayProcessor.Complete();
                this.serviceBoundTwoWayProcessor.Complete();
                this.deviceBoundTwoWayProcessor.Complete();
                await Task.WhenAll(
                    this.serviceBoundOneWayProcessor.Completion,
                    this.serviceBoundTwoWayProcessor.Completion,
                    this.deviceBoundOneWayProcessor.Completion,
                    this.deviceBoundTwoWayProcessor.Completion).ConfigureAwait(false);
            }
            catch (Exception completeEx) when (!completeEx.IsFatal())
            {
                try
                {
                    this.serviceBoundOneWayProcessor.Abort();
                    this.deviceBoundOneWayProcessor.Abort();
                    this.serviceBoundTwoWayProcessor.Abort();
                    this.deviceBoundTwoWayProcessor.Abort();
                }
                catch (Exception abortEx) when (!abortEx.IsFatal())
                {
                    // ignored on closing
                }
            }
        }
#endregion

#region helper methods

        void ResumeReadingIfNecessary(IChannelHandlerContext context)
        {
            if (this.InboundBacklogSize == this.mqttTransportSettings.MaxPendingInboundMessages - 1) // we picked up a packet from full queue - now we have more room so order another read
            {
                context.Read();
            }
        }

        // TODO: directly use HasFlag
        bool IsInState(StateFlags stateFlagsToCheck)
        {
            return (this.stateFlags & stateFlagsToCheck) == stateFlagsToCheck;
        }

        IByteBuffer GetWillMessageBody(Message message)
        {
            Stream bodyStream = message.GetBodyStream();
            var buffer = new byte[bodyStream.Length];
            bodyStream.Read(buffer, 0, buffer.Length);
            IByteBuffer copiedBuffer = Unpooled.CopiedBuffer(buffer);
            return copiedBuffer;
        }

        string GetTelemetryTopicName()
        {
            string topicName = string.IsNullOrWhiteSpace(this.moduleId)
                ? DeviceTelemetryTopicFormat.FormatInvariant(this.deviceId)
                : ModuleTelemetryTopicFormat.FormatInvariant(this.deviceId, this.moduleId);
            return topicName;
        }

        string GetCommandTopicFilter()
        {
            string topicFilter = string.IsNullOrWhiteSpace(this.moduleId)
                ? DeviceCommandTopicFilterFormat.FormatInvariant(this.deviceId)
                : string.Empty;
            return topicFilter;
        }
#endregion
    }
}<|MERGE_RESOLUTION|>--- conflicted
+++ resolved
@@ -259,13 +259,8 @@
                 {
                     Message message = this.willMessage.Message;
                     QualityOfService publishToServerQoS = this.mqttTransportSettings.PublishToServerQoS;
-<<<<<<< HEAD
                     string topicName = this.GetTelemetryTopicName();
-                    PublishPacket will = await Util.ComposePublishPacketAsync(context, message, publishToServerQoS, topicName);
-=======
-                    string topicName = string.Format(TelemetryTopicFormat, this.deviceId);
                     PublishPacket will = await Util.ComposePublishPacketAsync(context, message, publishToServerQoS, topicName).ConfigureAwait(false);
->>>>>>> 833801ba
 
                     connectPacket.WillMessage = will.Payload;
                     connectPacket.WillQualityOfService = this.willMessage.QoS;
@@ -407,19 +402,9 @@
                 var subscribePacket = new SubscribePacket(packetId, new SubscriptionRequest(topicFilter, qos));
                 this.subscribeCompletions[packetId] = new TaskCompletionSource();
 
-<<<<<<< HEAD
-                await Util.WriteMessageAsync(context, subscribePacket, ShutdownOnWriteErrorHandler);
-=======
-            int packetId = Util.GetNextPacketId();
-            var subscribePacket = new SubscribePacket(packetId, new SubscriptionRequest(topicFilter, qos));
-            this.subscribeCompletions[packetId] = new TaskCompletionSource();
-
-            await Util.WriteMessageAsync(context, subscribePacket, ShutdownOnWriteErrorHandler).ConfigureAwait(false);
-
-            await this.subscribeCompletions[packetId].Task.ConfigureAwait(false);
->>>>>>> 833801ba
-
-                await this.subscribeCompletions[packetId].Task;
+                await Util.WriteMessageAsync(context, subscribePacket, ShutdownOnWriteErrorHandler).ConfigureAwait(false);
+
+                await this.subscribeCompletions[packetId].Task.ConfigureAwait(false);
             }
         }
 
