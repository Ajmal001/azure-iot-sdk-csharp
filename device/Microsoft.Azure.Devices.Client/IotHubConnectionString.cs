﻿// Copyright (c) Microsoft. All rights reserved.
// Licensed under the MIT license. See LICENSE file in the project root for full license information.

namespace Microsoft.Azure.Devices.Client
{
    using System;
    using System.Net;

#if !NETMF
    using Microsoft.Azure.Amqp;
    using System.Threading.Tasks;
#endif

    using Microsoft.Azure.Devices.Client.Extensions;

    internal sealed partial class IotHubConnectionString : IAuthorizationProvider
#if !NETMF
        , ICbsTokenProvider
#endif
    {
        const string UserSeparator = "@";

        public IotHubConnectionString(IotHubConnectionStringBuilder builder)
        {
            if (builder == null)
            {
                throw new ArgumentNullException("builder");
            }

            this.Audience = builder.HostName;
            this.HostName = builder.GatewayHostName == null || builder.GatewayHostName == "" ? builder.HostName : builder.GatewayHostName;
            this.SharedAccessKeyName = builder.SharedAccessKeyName;
            this.SharedAccessKey = builder.SharedAccessKey;
            this.SharedAccessSignature = builder.SharedAccessSignature;
            this.IotHubName = builder.IotHubName;
            this.DeviceId = builder.DeviceId;
            this.ModuleId = builder.ModuleId;

#if WINDOWS_UWP || PCL || NETSTANDARD1_3
            this.HttpsEndpoint = new UriBuilder("https", this.HostName).Uri;
#elif !NETMF
            this.HttpsEndpoint = new UriBuilder(Uri.UriSchemeHttps, this.HostName).Uri;
#elif NETMF
            this.HttpsEndpoint = new Uri("https://" + this.HostName);
#endif

#if !NETMF
            this.AmqpEndpoint = new UriBuilder(CommonConstants.AmqpsScheme, this.HostName, AmqpConstants.DefaultSecurePort).Uri;

            if (builder.AuthenticationMethod is DeviceAuthenticationWithTokenRefresh)
            {
                this.TokenRefresher = (DeviceAuthenticationWithTokenRefresh)builder.AuthenticationMethod;
            }
            else if (!string.IsNullOrEmpty(this.SharedAccessKey))
            {
                this.TokenRefresher = new DeviceAuthenticationWithSakRefresh(this.DeviceId, this);
            }
#endif
        }

        public string IotHubName
        {
            get;
            private set;
        }

        public string DeviceId
        {
            get;
            private set;
        }

        public string ModuleId
        {
            get;
            private set;
        }

        public string HostName
        {
            get;
            private set;
        }

        public Uri HttpsEndpoint
        {
            get;
            private set;
        }

#if !NETMF
        public Uri AmqpEndpoint
        {
            get;
            private set;
        }
#endif

        public string Audience
        {
            get;
            private set;
        }

        public string SharedAccessKeyName
        {
            get;
            private set;
        }

        public string SharedAccessKey
        {
            get;
            private set;
        }

        public string SharedAccessSignature
        {
            get;
            private set;
        }
<<<<<<< HEAD

        public string GetPassword()
        {
            string password;
            if (this.SharedAccessSignature.IsNullOrWhiteSpace())
            {
                TimeSpan timeToLive;
                password = this.BuildToken(out timeToLive);
            }
            else
            {
                password = this.SharedAccessSignature;
            }

            return password;
        }

        public string GetAuthorizationHeader()
        {
            return this.GetPassword();
        }

#if !NETMF
        Task<CbsToken> ICbsTokenProvider.GetTokenAsync(Uri namespaceAddress, string appliesTo, string[] requiredClaims)
        {
            string tokenValue;
            CbsToken token;
            if (string.IsNullOrWhiteSpace(this.SharedAccessSignature))
            {
                TimeSpan timeToLive;
                tokenValue = this.BuildToken(out timeToLive);
                token = new CbsToken(tokenValue, CbsConstants.IotHubSasTokenType, DateTime.UtcNow.Add(timeToLive));
            }
            else
            {
                tokenValue = this.SharedAccessSignature;
                token = new CbsToken(tokenValue, CbsConstants.IotHubSasTokenType, DateTime.MaxValue);
            }

            return Task.FromResult(token);
        }
#endif
        public Uri BuildLinkAddress(string path)
        {
#if NETMF
            throw new NotImplementedException();
#else
            var builder = new UriBuilder(this.AmqpEndpoint)
            {
                Path = path,
            };

            return builder.Uri;
#endif
        }

        public static IotHubConnectionString Parse(string connectionString)
        {
            var builder = IotHubConnectionStringBuilder.Create(connectionString);
            return builder.ToIotHubConnectionString();
        }

        string BuildToken(out TimeSpan ttl)
        {
            var builder = new SharedAccessSignatureBuilder()
            {
                Key = this.SharedAccessKey,
                TimeToLive = DefaultTokenTimeToLive,
            };

            if (this.SharedAccessKeyName == null)
            {
#if NETMF
                if (this.ModuleId == null || this.ModuleId.Length == 0)
                {
                    builder.Target = this.Audience + "/devices/" + WebUtility.UrlEncode(this.DeviceId) + "/modules/" + WebUtility.UrlEncode(this.ModuleId);
                }
                else
                {
                    builder.Target = this.Audience + "/devices/" + WebUtility.UrlEncode(this.DeviceId);
                }
#else
                if (!string.IsNullOrEmpty(this.ModuleId))
                {
                    builder.Target = "{0}/devices/{1}/modules/{2}".FormatInvariant(this.Audience, WebUtility.UrlEncode(this.DeviceId), WebUtility.UrlEncode(this.ModuleId));
                }
                else
                {
                    builder.Target = "{0}/devices/{1}".FormatInvariant(this.Audience, WebUtility.UrlEncode(this.DeviceId));
                }
#endif
            }
            else
            {
                builder.KeyName = this.SharedAccessKeyName;
                builder.Target = this.Audience;
            }

            ttl = builder.TimeToLive;

            return builder.ToSignature();
        }
=======
>>>>>>> 3baa8915
    }
}<|MERGE_RESOLUTION|>--- conflicted
+++ resolved
@@ -119,110 +119,5 @@
             get;
             private set;
         }
-<<<<<<< HEAD
-
-        public string GetPassword()
-        {
-            string password;
-            if (this.SharedAccessSignature.IsNullOrWhiteSpace())
-            {
-                TimeSpan timeToLive;
-                password = this.BuildToken(out timeToLive);
-            }
-            else
-            {
-                password = this.SharedAccessSignature;
-            }
-
-            return password;
-        }
-
-        public string GetAuthorizationHeader()
-        {
-            return this.GetPassword();
-        }
-
-#if !NETMF
-        Task<CbsToken> ICbsTokenProvider.GetTokenAsync(Uri namespaceAddress, string appliesTo, string[] requiredClaims)
-        {
-            string tokenValue;
-            CbsToken token;
-            if (string.IsNullOrWhiteSpace(this.SharedAccessSignature))
-            {
-                TimeSpan timeToLive;
-                tokenValue = this.BuildToken(out timeToLive);
-                token = new CbsToken(tokenValue, CbsConstants.IotHubSasTokenType, DateTime.UtcNow.Add(timeToLive));
-            }
-            else
-            {
-                tokenValue = this.SharedAccessSignature;
-                token = new CbsToken(tokenValue, CbsConstants.IotHubSasTokenType, DateTime.MaxValue);
-            }
-
-            return Task.FromResult(token);
-        }
-#endif
-        public Uri BuildLinkAddress(string path)
-        {
-#if NETMF
-            throw new NotImplementedException();
-#else
-            var builder = new UriBuilder(this.AmqpEndpoint)
-            {
-                Path = path,
-            };
-
-            return builder.Uri;
-#endif
-        }
-
-        public static IotHubConnectionString Parse(string connectionString)
-        {
-            var builder = IotHubConnectionStringBuilder.Create(connectionString);
-            return builder.ToIotHubConnectionString();
-        }
-
-        string BuildToken(out TimeSpan ttl)
-        {
-            var builder = new SharedAccessSignatureBuilder()
-            {
-                Key = this.SharedAccessKey,
-                TimeToLive = DefaultTokenTimeToLive,
-            };
-
-            if (this.SharedAccessKeyName == null)
-            {
-#if NETMF
-                if (this.ModuleId == null || this.ModuleId.Length == 0)
-                {
-                    builder.Target = this.Audience + "/devices/" + WebUtility.UrlEncode(this.DeviceId) + "/modules/" + WebUtility.UrlEncode(this.ModuleId);
-                }
-                else
-                {
-                    builder.Target = this.Audience + "/devices/" + WebUtility.UrlEncode(this.DeviceId);
-                }
-#else
-                if (!string.IsNullOrEmpty(this.ModuleId))
-                {
-                    builder.Target = "{0}/devices/{1}/modules/{2}".FormatInvariant(this.Audience, WebUtility.UrlEncode(this.DeviceId), WebUtility.UrlEncode(this.ModuleId));
-                }
-                else
-                {
-                    builder.Target = "{0}/devices/{1}".FormatInvariant(this.Audience, WebUtility.UrlEncode(this.DeviceId));
-                }
-#endif
-            }
-            else
-            {
-                builder.KeyName = this.SharedAccessKeyName;
-                builder.Target = this.Audience;
-            }
-
-            ttl = builder.TimeToLive;
-
-            return builder.ToSignature();
-        }
-=======
->>>>>>> 3baa8915
     }
 }