# Getting Started with Azure IoT Hub on Windows 10 IoT Core

## Objective

This step-by-step guide will allow you to familiarize yourself with Windows 10 IoT Core platform, set up your device and create your first application that connects to Azure IoT Hub.

## Windows 10 IoT Core

You can leverage the power of the Windows platform and Visual Studio to create innovative solutions on a variety of devices running Windows 10 IoT Core.

## Prerequisites

Before you get started, you should:

- [Setup your IoT Hub][setup-iothub]
- Configure your device in IoT Hub. <br/>See the section "Configure IoT Hub connection" in the document [How to use Device Explorer][device-explorer].

## Setting Up You Device

First of all, you need to set up your device.

- If you’re using Raspberry Pi, set up your device according to instructions [here](http://ms-iot.github.io/content/en-US/win10/SetupRPI.htm).
- If you’re using MinnowBoard Max set up your device according to instructions [here](http://ms-iot.github.io/content/en-US/win10/SetupMBM.htm).
- If you’re using Dragonboard setup instructions should come soon [here](http://ms-iot.github.io/content/en-US/GetStarted.htm).

> Note: We recommend using the RTM version of Windows 10 IoT Core unless there is a specific feature in a Windows 10 Insider Preview version that you want to use.


## Install Visual Studio 2015 and Tools

To create Windows IoT Core solutions, you will need to install [Visual Studio 2015](https://www.visualstudio.com/en-us/products/vs-2015-product-editions.aspx). You can install any edition of Visual Studio, including the free Community edition.

Make sure to select the **Universal Windows App Development Tools**, the component required for writing apps Windows 10:

![Universal Windows App Development Tools](./pngs/install_tools_for_windows10.png)

## Create a Visual Studio UWP Solution

UWP (Universal Windows Platform) is an evolution of Windows application model introduced in Windows 8. UWP provides a common app platform available on every device that runs Windows 10, including the IoT Core.

To create a UWP solution in Visual Studio, on the **File** menu, click **New** then **Project**:

![New Project Creation](./pngs/new_project_menu.png)

In the New Project dialog that comes up, select **Blank App (Universal Windows) Visual C#**. Give your project a name, for example **MyFirstIoTCoreApp**:

![New Solution Dialog](./pngs/new_solution.PNG)

## Get Microsoft.Azure.Devices.Client Library

Once the project has been created, we need to include a reference to the Microsoft.Azure.Devices.Client library -- this is the component that contains the functionality necessary to connect to Azure IoT Hub.

In **Solution Explorer**, right-click on the solution and select **Manage NuGet Packages**:

![Manage NuGet Packages...](./pngs/manage_NuGet.png)

The NuGet Package Manager will open. Make sure to select **Include prerelease**. Find the package named **Microsoft.Azure.Devices.Client** and click **Install**:  

![Installing Microsoft.Azure.Devices.Client package](./pngs/find_madc.png)

On the **Review Changes** dialog, click **OK**, then accept the license terms. The package is downloaded and added to your project.

## Build and run the Device Explorer tool

You can use the Device Explorer sample application on your Windows desktop machine to create and register a device ID and symmetric key for your device. The Device Explorer interfaces with Azure IoT Hubs, and has some basic capabilities. For more info, check out [How to use Device Explorer][device-explorer].

- **Device management**: creates device IDs and obtains a list of registered devices on your IoT Hub.
- **Monitors and consumes data** sent by your devices to your IoT Hub.
- **Sends messages** to your devices.

## Sample 1: Sending Data to Azure IoT Hub

At last, you can start writing code! Open the file named **MainPage.xaml.cs** and add a few `using` directives:

    using System.Text;
    using System.Threading.Tasks;
    using Microsoft.Azure.Devices.Client;

In our first sample, we will try to send a simple string to Azure IoT Hub.

Add the following function to class `MainPage`:

    private async Task SendDataToAzure()
    {
        DeviceClient deviceClient = DeviceClient.CreateFromConnectionString("<replace>", TransportType.Http1);

        var text = "Hellow, Windows 10!";
        var msg = new Message(Encoding.UTF8.GetBytes(text));

        await deviceClient.SendEventAsync(msg);
    }

### Using The Real Connection String

Important: remember to replace the `"<replace>"` string in the above snippet with the actual connection string. To get the connection string for your device, return the Device Explorer **Management** tab, find your device in the list, right-click on it and select **Copy connection string for selected device**. Now paste this string into your code, replacing the string `"<replace>"`.

This string gives you access to the service, so remember to keep it secret -- in particular, you don't want to check it into your source control system, especially if you project is open source.

### Build and Run

Finally, it's time to run the app! Add the call to the function `SendDataToAzure` from the constructor of the `MainPage` class:

![](./pngs/invoke_function.png)

Now choose the right architecture (x86 or ARM, depending on your device) and set the debugging method to **Remote Machine**:

![](./pngs/select_arch.png)

If you're using a Raspberry Pi device, select ARM. For other supported devices, consult [windowsondevices.com](http://www.windowsondevices.com).

You will need to deploy your app to an IoT device so that you can run and debug it remotely. Right-click on the solution in Solution Explorer, select **Properties** and navigate to the **Debug** tab:

![](./pngs/select_device.png)

Type in the name of your device. Make sure the **Use authentication** box is unchecked.

Now, you're ready to build and deploy the app. Choose **Build** and then **Deploy** from the top menu.

Hit F5 to run the app. It might take a few second for the app to start.

> Note: For more information about deploying and debugging your code on a device, see the ["Hello, World!" Sample][hello-sample] for IoT on the [Windows Dev Center][iot-dev-center].

## Validate Your Solution

Use the Device Explorer to inspect data coming to Azure IoT Hub and manage devices.

Navigate to the **Data** tab in the Device Explorer and make sure you see "Hello, Windows 10" string there:

![](./pngs/device_explorer_data.png)

Congratulations! You have successfully sent your string to Azure IoT Hub.

## Sample 2: Receiving Data from Azure IoT Hub

In this sample, we will learn how to receive data from Azure IoT Hub. Define the function `ReceiveDataFromAzure` as follows:

    public async static Task ReceiveDataFromAzure()
    {
        DeviceClient deviceClient = DeviceClient.CreateFromConnectionString("<replace>", TransportType.Http1);

        Message receivedMessage;
        string messageData;

        while (true)
        {
            receivedMessage = await deviceClient.ReceiveAsync();

            if (receivedMessage != null)
            {
                messageData = Encoding.ASCII.GetString(receivedMessage.GetBytes());
                await deviceClient.CompleteAsync(receivedMessage);
            }
        }
    }

This function can be invoked from `MainPage` similarly to how we did in the previous example.

    public MainPage()
    {
        this.InitializeComponent();
        ReceiveDataFromAzure();
    }

<<<<<<< HEAD
Now, before you run the app, switch to the Device Explorer and open the Message To Device tab:
=======
Now, before you run the app, switch to the Device Explorer and open the **Notification** tab:
>>>>>>> e5738528

![](./pngs/device_explorer_msg.png)

<<<<<<< HEAD
Select your device in the Device ID list, and type "hello, device!" in the Message box. Hit Send.
=======
Select your device in the **Device ID** list, and type "hello, device!" in the **Notification** box. Hit Send.
>>>>>>> e5738528

Now set the breakpoint at the `await` statement and start the application. When the control reaches the breakpoint, you should see the value of `messageData` as "hello, device!":

![](./pngs/hello_device_received.png)

Congratulations! You have successfully received your string from Azure IoT Hub.

[device-explorer]: ../../tools/DeviceExplorer/doc/how_to_use_device_explorer.md
[setup-iothub]: ../../doc/setup_iothub.md
[hello-sample]: http://ms-iot.github.io/content/win10/samples/HelloWorld.htm
[iot-dev-center]: https://dev.windows.com/iot<|MERGE_RESOLUTION|>--- conflicted
+++ resolved
@@ -116,7 +116,7 @@
 
 Now, you're ready to build and deploy the app. Choose **Build** and then **Deploy** from the top menu.
 
-Hit F5 to run the app. It might take a few second for the app to start.
+Hit F5 to run the app. It might take a few second for the app to start.  
 
 > Note: For more information about deploying and debugging your code on a device, see the ["Hello, World!" Sample][hello-sample] for IoT on the [Windows Dev Center][iot-dev-center].
 
@@ -161,19 +161,11 @@
         ReceiveDataFromAzure();
     }
 
-<<<<<<< HEAD
 Now, before you run the app, switch to the Device Explorer and open the Message To Device tab:
-=======
-Now, before you run the app, switch to the Device Explorer and open the **Notification** tab:
->>>>>>> e5738528
 
 ![](./pngs/device_explorer_msg.png)
 
-<<<<<<< HEAD
 Select your device in the Device ID list, and type "hello, device!" in the Message box. Hit Send.
-=======
-Select your device in the **Device ID** list, and type "hello, device!" in the **Notification** box. Hit Send.
->>>>>>> e5738528
 
 Now set the breakpoint at the `await` statement and start the application. When the control reaches the breakpoint, you should see the value of `messageData` as "hello, device!":
 
