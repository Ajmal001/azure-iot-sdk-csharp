﻿// Copyright (c) Microsoft. All rights reserved.
// Licensed under the MIT license. See LICENSE file in the project root for full license information.

namespace Microsoft.Azure.Devices
{
    using System;
    using System.Collections.Generic;
    using System.Linq;
    using System.Net;
    using System.Net.Http;
    using System.Net.Http.Headers;
    using System.Text.RegularExpressions;
    using System.Threading;
    using System.Threading.Tasks;
    using Microsoft.Azure.Devices.Common;
    using Microsoft.Azure.Devices.Common.Exceptions;
    using Microsoft.Azure.Devices.Shared;
    using Newtonsoft.Json;

    class HttpRegistryManager : RegistryManager
    {
<<<<<<< HEAD
        private const string AdminUriFormat = "/$admin/{0}?{1}";
        private const string RequestUriFormat = "/devices/{0}?{1}";
        private const string JobsUriFormat = "/jobs{0}?{1}";
        private const string StatisticsUriFormat = "/statistics/devices?" + ClientApiVersionHelper.ApiVersionQueryString;
        private const string DevicesRequestUriFormat = "/devices/?top={0}&{1}";
        private const string DevicesQueryUriFormat = "/devices/query?" + ClientApiVersionHelper.ApiVersionQueryString;
        private const string WildcardEtag = "*";

        private const string ContinuationTokenHeader = "x-ms-continuation";
        private const string PageSizeHeader = "x-ms-max-item-count";

        private const string TwinUriFormat = "/twins/{0}?{1}";
        private const string TwinTagsUriFormat = "/twins/{0}/tags?{1}";
        private const string TwinDesiredPropertiesUriFormat = "/twins/{0}/properties/desired?{1}";

        private static readonly TimeSpan regexTimeoutMilliseconds = TimeSpan.FromMilliseconds(500);
        private static readonly Regex DeviceIdRegex = new Regex(
            @"^[A-Za-z0-9\-:.+%_#*?!(),=@;$']{1,128}$", 
            RegexOptions.Compiled | RegexOptions.IgnoreCase,
            regexTimeoutMilliseconds);

        private static readonly TimeSpan DefaultOperationTimeout = TimeSpan.FromSeconds(100);
        private static readonly TimeSpan DefaultGetDevicesOperationTimeout = TimeSpan.FromSeconds(120);
=======
        const string AdminUriFormat = "/$admin/{0}?{1}";
        const string RequestUriFormat = "/devices/{0}?{1}";
        const string JobsUriFormat = "/jobs{0}?{1}";
        const string StatisticsUriFormat = "/statistics/devices?" + ClientApiVersionHelper.ApiVersionQueryString;
        const string DevicesRequestUriFormat = "/devices/?top={0}&{1}";
        const string DevicesQueryUriFormat = "/devices/query?" + ClientApiVersionHelper.ApiVersionQueryString;
        const string WildcardEtag = "*";

        const string ContinuationTokenHeader = "x-ms-continuation";
        const string PageSizeHeader = "x-ms-max-item-count";

        const string TwinUriFormat = "/twins/{0}?{1}";
        const string TwinTagsUriFormat = "/twins/{0}/tags?{1}";
        const string TwinDesiredPropertiesUriFormat = "/twins/{0}/properties/desired?{1}";

#if ENABLE_MODULES_SDK
        const string ModulesRequestUriFormat = "/devices/{0}/modules/{1}?{2}";
        const string ModulesOnDeviceRequestUriFormat = "/devices/{0}/modules?{1}";
        const string ModuleTwinUriFormat = "/twins/{0}/modules/{1}?{2}";

        const string ConfigurationRequestUriFormat = "/configurations/{0}?{1}";
        const string ConfigurationsRequestUriFormat = "/configurations/?top={0}&{1}";

        const string ApplyConfigurationOnDeviceUriFormat = "/devices/{0}/applyConfigurationContent?" + ClientApiVersionHelper.ApiVersionQueryString;
#endif

        static readonly Regex DeviceIdRegex = new Regex(@"^[A-Za-z0-9\-:.+%_#*?!(),=@;$']{1,128}$", RegexOptions.Compiled | RegexOptions.IgnoreCase);
        static readonly TimeSpan DefaultOperationTimeout = TimeSpan.FromSeconds(100);
        static readonly TimeSpan DefaultGetDevicesOperationTimeout = TimeSpan.FromSeconds(120);
>>>>>>> 27063490

        IHttpClientHelper httpClientHelper;
        readonly string iotHubName;

        internal HttpRegistryManager(IotHubConnectionString connectionString)
        {
            this.iotHubName = connectionString.IotHubName;
            this.httpClientHelper = new HttpClientHelper(
                connectionString.HttpsEndpoint,
                connectionString,
                ExceptionHandlingHelper.GetDefaultErrorMapping(),
                DefaultOperationTimeout,
                client => { });
        }

        // internal test helper
        internal HttpRegistryManager(IHttpClientHelper httpClientHelper, string iotHubName)
        {
            if (httpClientHelper == null)
            {
                throw new ArgumentNullException(nameof(httpClientHelper));
            }

            this.iotHubName = iotHubName;
            this.httpClientHelper = httpClientHelper;
        }

        public override Task OpenAsync()
        {
            return TaskHelpers.CompletedTask;
        }

        public override Task CloseAsync()
        {
            return TaskHelpers.CompletedTask;
        }

        public override Task<Device> AddDeviceAsync(Device device)
        {
            return this.AddDeviceAsync(device, CancellationToken.None);
        }

        public override Task<Device> AddDeviceAsync(Device device, CancellationToken cancellationToken)
        {
            this.EnsureInstanceNotClosed();

            ValidateDeviceId(device);

            if (!string.IsNullOrEmpty(device.ETag))
            {
                throw new ArgumentException(ApiResources.ETagSetWhileRegisteringDevice);
            }

            ValidateDeviceAuthentication(device.Authentication, device.Id);

            NormalizeDevice(device);

            var errorMappingOverrides = new Dictionary<HttpStatusCode, Func<HttpResponseMessage, Task<Exception>>>
            {
                {
                    HttpStatusCode.PreconditionFailed,
                    async responseMessage => new PreconditionFailedException(await ExceptionHandlingHelper.GetExceptionMessageAsync(responseMessage).ConfigureAwait(false))
                }
            };

            return this.httpClientHelper.PutAsync(GetRequestUri(device.Id), device, PutOperationType.CreateEntity, errorMappingOverrides, cancellationToken);
        }

#if ENABLE_MODULES_SDK
        public override Task<Module> AddModuleAsync(Module module)
        {
            return this.AddModuleAsync(module, CancellationToken.None);
        }

        public override Task<Module> AddModuleAsync(Module module, CancellationToken cancellationToken)
        {
            this.EnsureInstanceNotClosed();

            ValidateModuleId(module);

            if (!string.IsNullOrEmpty(module.ETag))
            {
                throw new ArgumentException(ApiResources.ETagSetWhileRegisteringDevice);
            }

            ValidateDeviceAuthentication(module.Authentication, module.DeviceId);

            // auto generate keys if not specified
            if (module.Authentication == null)
            {
                module.Authentication = new AuthenticationMechanism();
            }

            var errorMappingOverrides = new Dictionary<HttpStatusCode, Func<HttpResponseMessage, Task<Exception>>>
            {
                {
                    HttpStatusCode.PreconditionFailed,
                    async responseMessage => new PreconditionFailedException(await ExceptionHandlingHelper.GetExceptionMessageAsync(responseMessage))
                },
                {
                    HttpStatusCode.Conflict,
                    async responseMessage => new ModuleAlreadyExistsException(await ExceptionHandlingHelper.GetExceptionMessageAsync(responseMessage))
                },
                {
                    HttpStatusCode.RequestEntityTooLarge,
                    async responseMessage => new TooManyModulesOnDeviceException(await ExceptionHandlingHelper.GetExceptionMessageAsync(responseMessage))
                }
            };

            return this.httpClientHelper.PutAsync(GetModulesRequestUri(module.DeviceId, module.Id), module, PutOperationType.CreateEntity, errorMappingOverrides, cancellationToken);

        }
#endif

        public override Task<BulkRegistryOperationResult> AddDeviceWithTwinAsync(Device device, Twin twin)
        {
            return AddDeviceWithTwinAsync(device, twin, CancellationToken.None);
        }

        public override Task<BulkRegistryOperationResult> AddDeviceWithTwinAsync(Device device, Twin twin, CancellationToken cancellationToken)
        {
            ValidateDeviceId(device);
            if (!string.IsNullOrWhiteSpace(device.ETag))
            {
                throw new ArgumentException(ApiResources.ETagSetWhileRegisteringDevice);
            }
            var exportImportDeviceList = new List<ExportImportDevice>(1);

            var exportImportDevice = new ExportImportDevice(device, ImportMode.Create);
            exportImportDevice.Tags = twin?.Tags;
            exportImportDevice.Properties =  new ExportImportDevice.PropertyContainer();
            exportImportDevice.Properties.DesiredProperties = twin?.Properties.Desired;
            exportImportDevice.Properties.ReportedProperties = twin?.Properties.Reported;

            exportImportDeviceList.Add(exportImportDevice);

            return this.BulkDeviceOperationsAsync<BulkRegistryOperationResult>(
               exportImportDeviceList,
               ClientApiVersionHelper.ApiVersionQueryString,
               cancellationToken);
        }

        public override Task<string[]> AddDevicesAsync(IEnumerable<Device> devices)
        {
            return this.AddDevicesAsync(devices, CancellationToken.None);
        }

        public override Task<string[]> AddDevicesAsync(IEnumerable<Device> devices, CancellationToken cancellationToken)
        {
            return this.BulkDeviceOperationsAsync<string[]>(
                GenerateExportImportDeviceListForBulkOperations(devices, ImportMode.Create),
                ClientApiVersionHelper.ApiVersionQueryStringGA,
                cancellationToken);
        }

        public override Task<BulkRegistryOperationResult> AddDevices2Async(IEnumerable<Device> devices)
        {
            return this.AddDevices2Async(devices, CancellationToken.None);
        }

        public override Task<BulkRegistryOperationResult> AddDevices2Async(IEnumerable<Device> devices, CancellationToken cancellationToken)
        {
            return this.BulkDeviceOperationsAsync<BulkRegistryOperationResult>(
                GenerateExportImportDeviceListForBulkOperations(devices, ImportMode.Create),
                ClientApiVersionHelper.ApiVersionQueryString,
                cancellationToken);
        }

        public override Task<Device> UpdateDeviceAsync(Device device)
        {
            return this.UpdateDeviceAsync(device, CancellationToken.None);
        }

        public override Task<Device> UpdateDeviceAsync(Device device, bool forceUpdate)
        {
            return this.UpdateDeviceAsync(device, forceUpdate, CancellationToken.None);
        }

        public override Task<Device> UpdateDeviceAsync(Device device, CancellationToken cancellationToken)
        {
            return this.UpdateDeviceAsync(device, false, cancellationToken);
        }

        public override Task<Device> UpdateDeviceAsync(Device device, bool forceUpdate, CancellationToken cancellationToken)
        {
            this.EnsureInstanceNotClosed();

            ValidateDeviceId(device);

            if (string.IsNullOrWhiteSpace(device.ETag) && !forceUpdate)
            {
                throw new ArgumentException(ApiResources.ETagNotSetWhileUpdatingDevice);
            }

            ValidateDeviceAuthentication(device.Authentication, device.Id);

            NormalizeDevice(device);

            var errorMappingOverrides = new Dictionary<HttpStatusCode, Func<HttpResponseMessage, Task<Exception>>>()
            {
                { HttpStatusCode.PreconditionFailed, async (responseMessage) => new PreconditionFailedException(await ExceptionHandlingHelper.GetExceptionMessageAsync(responseMessage).ConfigureAwait(false)) },
                {
                    HttpStatusCode.NotFound, async responseMessage =>
                    {
                        string responseContent = await ExceptionHandlingHelper.GetExceptionMessageAsync(responseMessage).ConfigureAwait(false);
                        return (Exception)new DeviceNotFoundException(responseContent, (Exception)null);
                    }
                }

            };

            PutOperationType operationType = forceUpdate ? PutOperationType.ForceUpdateEntity : PutOperationType.UpdateEntity;

            return this.httpClientHelper.PutAsync(GetRequestUri(device.Id), device, operationType, errorMappingOverrides, cancellationToken);
        }

#if ENABLE_MODULES_SDK
        public override Task<Module> UpdateModuleAsync(Module module)
        {
            return this.UpdateModuleAsync(module, CancellationToken.None);
        }

        public override Task<Module> UpdateModuleAsync(Module module, bool forceUpdate)
        {
            return this.UpdateModuleAsync(module, forceUpdate, CancellationToken.None);
        }

        public override Task<Module> UpdateModuleAsync(Module module, CancellationToken cancellationToken)
        {
            return this.UpdateModuleAsync(module, false, CancellationToken.None);
        }

        public override Task<Module> UpdateModuleAsync(Module module, bool forceUpdate, CancellationToken cancellationToken)
        {
            this.EnsureInstanceNotClosed();

            ValidateModuleId(module);

            if (string.IsNullOrWhiteSpace(module.ETag) && !forceUpdate)
            {
                throw new ArgumentException(ApiResources.ETagNotSetWhileUpdatingDevice);
            }

            ValidateDeviceAuthentication(module.Authentication, module.DeviceId);

            // auto generate keys if not specified
            if (module.Authentication == null)
            {
                module.Authentication = new AuthenticationMechanism();
            }

            var errorMappingOverrides = new Dictionary<HttpStatusCode, Func<HttpResponseMessage, Task<Exception>>>()
            {
                { HttpStatusCode.PreconditionFailed, async (responseMessage) => new PreconditionFailedException(await ExceptionHandlingHelper.GetExceptionMessageAsync(responseMessage)) },
                {
                    HttpStatusCode.NotFound, async responseMessage =>
                    {
                        string responseContent = await ExceptionHandlingHelper.GetExceptionMessageAsync(responseMessage);
                        return (Exception)new ModuleNotFoundException(responseContent, (Exception)null);
                    }
                }

            };

            PutOperationType operationType = forceUpdate ? PutOperationType.ForceUpdateEntity : PutOperationType.UpdateEntity;

            return this.httpClientHelper.PutAsync(GetModulesRequestUri(module.DeviceId, module.Id), module, operationType, errorMappingOverrides, cancellationToken);
        }

        public override Task<Configuration> AddConfigurationAsync(Configuration configuration)
        {
            return this.AddConfigurationAsync(configuration, CancellationToken.None);
        }

        public override Task<Configuration> AddConfigurationAsync(Configuration configuration, CancellationToken cancellationToken)
        {
            this.EnsureInstanceNotClosed();

            if (!string.IsNullOrEmpty(configuration.ETag))
            {
                throw new ArgumentException(ApiResources.ETagSetWhileCreatingConfiguration);
            }

            var errorMappingOverrides = new Dictionary<HttpStatusCode, Func<HttpResponseMessage, Task<Exception>>>
            {
                {
                    HttpStatusCode.PreconditionFailed,
                    async responseMessage => new PreconditionFailedException(await ExceptionHandlingHelper.GetExceptionMessageAsync(responseMessage))
                }
            };

            return this.httpClientHelper.PutAsync(GetConfigurationRequestUri(configuration.Id), configuration, PutOperationType.CreateEntity, errorMappingOverrides, cancellationToken);
        }

        public override Task<Configuration> GetConfigurationAsync(string configurationId)
        {
            return this.GetConfigurationAsync(configurationId, CancellationToken.None);
        }

        public override Task<Configuration> GetConfigurationAsync(string configurationId, CancellationToken cancellationToken)
        {
            if (string.IsNullOrWhiteSpace(configurationId))
            {
                throw new ArgumentException(IotHubApiResources.GetString(ApiResources.ParameterCannotBeNullOrWhitespace, "configurationId"));
            }

            this.EnsureInstanceNotClosed();
            var errorMappingOverrides = new Dictionary<HttpStatusCode, Func<HttpResponseMessage, Task<Exception>>>()
            {
                { HttpStatusCode.NotFound, async responseMessage => new ConfigurationNotFoundException(await ExceptionHandlingHelper.GetExceptionMessageAsync(responseMessage)) }
            };

            return this.httpClientHelper.GetAsync<Configuration>(GetConfigurationRequestUri(configurationId), errorMappingOverrides, null, false, cancellationToken);
        }

        public override Task<IEnumerable<Configuration>> GetConfigurationsAsync(int maxCount)
        {
            return this.GetConfigurationsAsync(maxCount, CancellationToken.None);
        }

        public override Task<IEnumerable<Configuration>> GetConfigurationsAsync(int maxCount, CancellationToken cancellationToken)
        {
            this.EnsureInstanceNotClosed();

            return this.httpClientHelper.GetAsync<IEnumerable<Configuration>>(
                GetConfigurationsRequestUri(maxCount),
                null,
                null,
                cancellationToken);
        }

        public override Task<Configuration> UpdateConfigurationAsync(Configuration configuration)
        {
            return this.UpdateConfigurationAsync(configuration, CancellationToken.None);
        }

        public override Task<Configuration> UpdateConfigurationAsync(Configuration configuration, bool forceUpdate)
        {
            return this.UpdateConfigurationAsync(configuration, forceUpdate, CancellationToken.None);
        }

        public override Task<Configuration> UpdateConfigurationAsync(Configuration configuration, CancellationToken cancellationToken)
        {
            return this.UpdateConfigurationAsync(configuration, false, cancellationToken);
        }

        public override Task<Configuration> UpdateConfigurationAsync(Configuration configuration, bool forceUpdate, CancellationToken cancellationToken)
        {
            this.EnsureInstanceNotClosed();

            if (string.IsNullOrWhiteSpace(configuration.ETag) && !forceUpdate)
            {
                throw new ArgumentException(ApiResources.ETagNotSetWhileUpdatingConfiguration);
            }

            var errorMappingOverrides = new Dictionary<HttpStatusCode, Func<HttpResponseMessage, Task<Exception>>>()
            {
                { HttpStatusCode.PreconditionFailed, async (responseMessage) => new PreconditionFailedException(await ExceptionHandlingHelper.GetExceptionMessageAsync(responseMessage)) },
                {
                    HttpStatusCode.NotFound, async responseMessage =>
                    {
                        string responseContent = await ExceptionHandlingHelper.GetExceptionMessageAsync(responseMessage);
                        return (Exception)new ConfigurationNotFoundException(responseContent, (Exception)null);
                    }
                }
            };

            PutOperationType operationType = forceUpdate ? PutOperationType.ForceUpdateEntity : PutOperationType.UpdateEntity;

            return this.httpClientHelper.PutAsync(GetConfigurationRequestUri(configuration.Id), configuration, operationType, errorMappingOverrides, cancellationToken);
        }

        public override Task RemoveConfigurationAsync(string configurationId)
        {
            return this.RemoveConfigurationAsync(configurationId, CancellationToken.None);
        }

        public override Task RemoveConfigurationAsync(string configurationId, CancellationToken cancellationToken)
        {
            this.EnsureInstanceNotClosed();

            if (string.IsNullOrWhiteSpace(configurationId))
            {
                throw new ArgumentException(IotHubApiResources.GetString(ApiResources.ParameterCannotBeNullOrWhitespace, "configurationId"));
            }

            // use wildcard etag
            var eTag = new ETagHolder { ETag = "*" };
            return this.RemoveConfigurationAsync(configurationId, eTag, cancellationToken);
        }

        public override Task RemoveConfigurationAsync(Configuration configuration)
        {
            return this.RemoveConfigurationAsync(configuration, CancellationToken.None);
        }

        public override Task RemoveConfigurationAsync(Configuration configuration, CancellationToken cancellationToken)
        {
            this.EnsureInstanceNotClosed();

            if (string.IsNullOrWhiteSpace(configuration.ETag))
            {
                throw new ArgumentException(ApiResources.ETagNotSetWhileDeletingConfiguration);
            }

            return this.RemoveConfigurationAsync(configuration.Id, configuration, cancellationToken);
        }

        public override Task ApplyConfigurationContentOnDeviceAsync(string deviceId, ConfigurationContent content)
        {
            return this.ApplyConfigurationContentOnDeviceAsync(deviceId, content, CancellationToken.None);
        }

        public override Task ApplyConfigurationContentOnDeviceAsync(string deviceId, ConfigurationContent content, CancellationToken cancellationToken)
        {
            return this.httpClientHelper.PostAsync(GetApplyConfigurationOnDeviceRequestUri(deviceId), content, null, null, cancellationToken);
        }

        Task RemoveConfigurationAsync(string configurationId, IETagHolder eTagHolder, CancellationToken cancellationToken)
        {
            var errorMappingOverrides = new Dictionary<HttpStatusCode, Func<HttpResponseMessage, Task<Exception>>>
            {
                { HttpStatusCode.NotFound, async responseMessage =>
                                           {
                                               string responseContent = await ExceptionHandlingHelper.GetExceptionMessageAsync(responseMessage);
                                               return new ConfigurationNotFoundException(responseContent, (Exception) null);
                                           }
                },
                { HttpStatusCode.PreconditionFailed, async responseMessage => new PreconditionFailedException(await ExceptionHandlingHelper.GetExceptionMessageAsync(responseMessage)) }
            };

            return this.httpClientHelper.DeleteAsync(GetConfigurationRequestUri(configurationId), eTagHolder, errorMappingOverrides, null, cancellationToken);
        }
#endif

        public override Task<string[]> UpdateDevicesAsync(IEnumerable<Device> devices)
        {
            return this.UpdateDevicesAsync(devices, false, CancellationToken.None);
        }

        public override Task<string[]> UpdateDevicesAsync(IEnumerable<Device> devices, bool forceUpdate, CancellationToken cancellationToken)
        {
            return this.BulkDeviceOperationsAsync<string[]>(
                GenerateExportImportDeviceListForBulkOperations(devices, forceUpdate ? ImportMode.Update : ImportMode.UpdateIfMatchETag),
                ClientApiVersionHelper.ApiVersionQueryStringGA,
                cancellationToken);
        }

        public override Task<BulkRegistryOperationResult> UpdateDevices2Async(IEnumerable<Device> devices)
        {
            return this.UpdateDevices2Async(devices, false, CancellationToken.None);
        }

        public override Task<BulkRegistryOperationResult> UpdateDevices2Async(IEnumerable<Device> devices, bool forceUpdate, CancellationToken cancellationToken)
        {
            return this.BulkDeviceOperationsAsync<BulkRegistryOperationResult>(
                GenerateExportImportDeviceListForBulkOperations(devices, forceUpdate ? ImportMode.Update : ImportMode.UpdateIfMatchETag),
                ClientApiVersionHelper.ApiVersionQueryString,
                cancellationToken);
        }

        public override Task RemoveDeviceAsync(string deviceId)
        {
            return this.RemoveDeviceAsync(deviceId, CancellationToken.None);
        }

        public override Task RemoveDeviceAsync(string deviceId, CancellationToken cancellationToken)
        {
            this.EnsureInstanceNotClosed();

            if (string.IsNullOrWhiteSpace(deviceId))
            {
                throw new ArgumentException(IotHubApiResources.GetString(ApiResources.ParameterCannotBeNullOrWhitespace, "deviceId"));
            }

            // use wildcard etag
            var eTag = new ETagHolder { ETag = "*" };
            return this.RemoveDeviceAsync(deviceId, eTag, cancellationToken);
        }

        public override Task RemoveDeviceAsync(Device device)
        {
            return this.RemoveDeviceAsync(device, CancellationToken.None);
        }

        public override Task RemoveDeviceAsync(Device device, CancellationToken cancellationToken)
        {
            this.EnsureInstanceNotClosed();

            ValidateDeviceId(device);

            if (string.IsNullOrWhiteSpace(device.ETag))
            {
                throw new ArgumentException(ApiResources.ETagNotSetWhileDeletingDevice);
            }

            return this.RemoveDeviceAsync(device.Id, device, cancellationToken);
        }

#if ENABLE_MODULES_SDK
        public override Task RemoveModuleAsync(string deviceId, string moduleId)
        {
            return this.RemoveModuleAsync(deviceId, moduleId, CancellationToken.None);
        }

        public override Task RemoveModuleAsync(string deviceId, string moduleId, CancellationToken cancellationToken)
        {
            this.EnsureInstanceNotClosed();

            if (string.IsNullOrWhiteSpace(deviceId) || string.IsNullOrEmpty(moduleId))
            {
                throw new ArgumentException(IotHubApiResources.GetString(ApiResources.ParameterCannotBeNullOrWhitespace, "deviceId"));
            }

            // use wildcard etag
            var eTag = new ETagHolder { ETag = "*" };
            return this.RemoveDeviceModuleAsync(deviceId, moduleId, eTag, cancellationToken);
        }

        public override Task RemoveModuleAsync(Module module)
        {
            return this.RemoveModuleAsync(module, CancellationToken.None);
        }

        public override Task RemoveModuleAsync(Module module, CancellationToken cancellationToken)
        {
            this.EnsureInstanceNotClosed();

            ValidateModuleId(module);

            if (string.IsNullOrWhiteSpace(module.ETag))
            {
                throw new ArgumentException(ApiResources.ETagNotSetWhileDeletingDevice);
            }

            return this.RemoveDeviceModuleAsync(module.DeviceId, module.Id, module, cancellationToken);
        }
#endif

        public override Task<string[]> RemoveDevicesAsync(IEnumerable<Device> devices)
        {
            return this.RemoveDevicesAsync(devices, false, CancellationToken.None);
        }

        public override Task<string[]> RemoveDevicesAsync(IEnumerable<Device> devices, bool forceRemove, CancellationToken cancellationToken)
        {
            return this.BulkDeviceOperationsAsync<string[]>(
                GenerateExportImportDeviceListForBulkOperations(devices, forceRemove ? ImportMode.Delete : ImportMode.DeleteIfMatchETag),
                ClientApiVersionHelper.ApiVersionQueryStringGA,
                cancellationToken);
        }

        public override Task<BulkRegistryOperationResult> RemoveDevices2Async(IEnumerable<Device> devices)
        {
            return this.RemoveDevices2Async(devices, false, CancellationToken.None);
        }

        public override Task<BulkRegistryOperationResult> RemoveDevices2Async(IEnumerable<Device> devices, bool forceRemove, CancellationToken cancellationToken)
        {
            return this.BulkDeviceOperationsAsync<BulkRegistryOperationResult>(
                GenerateExportImportDeviceListForBulkOperations(devices, forceRemove ? ImportMode.Delete : ImportMode.DeleteIfMatchETag),
                ClientApiVersionHelper.ApiVersionQueryString,
                cancellationToken);
        }

        public override Task<RegistryStatistics> GetRegistryStatisticsAsync()
        {
            return this.GetRegistryStatisticsAsync(CancellationToken.None);
        }

        public override Task<RegistryStatistics> GetRegistryStatisticsAsync(CancellationToken cancellationToken)
        {
            this.EnsureInstanceNotClosed();
            var errorMappingOverrides = new Dictionary<HttpStatusCode, Func<HttpResponseMessage, Task<Exception>>>()
            {
                { HttpStatusCode.NotFound, responseMessage => Task.FromResult((Exception)new IotHubNotFoundException(this.iotHubName)) }
            };

            return this.httpClientHelper.GetAsync<RegistryStatistics>(GetStatisticsUri(), errorMappingOverrides, null, cancellationToken);
        }

        public override Task<Device> GetDeviceAsync(string deviceId)
        {
            return this.GetDeviceAsync(deviceId, CancellationToken.None);
        }

        public override Task<Device> GetDeviceAsync(string deviceId, CancellationToken cancellationToken)
        {
            if (string.IsNullOrWhiteSpace(deviceId))
            {
                throw new ArgumentException(IotHubApiResources.GetString(ApiResources.ParameterCannotBeNullOrWhitespace, "deviceId"));
            }

            this.EnsureInstanceNotClosed();
            var errorMappingOverrides = new Dictionary<HttpStatusCode, Func<HttpResponseMessage, Task<Exception>>>()
            {
                { HttpStatusCode.NotFound, async responseMessage => new DeviceNotFoundException(await ExceptionHandlingHelper.GetExceptionMessageAsync(responseMessage).ConfigureAwait(false)) }
            };

            return this.httpClientHelper.GetAsync<Device>(GetRequestUri(deviceId), errorMappingOverrides, null, false, cancellationToken);
        }

#if ENABLE_MODULES_SDK
        public override Task<Module> GetModuleAsync(string deviceId, string moduleId)
        {
            return this.GetModuleAsync(deviceId, moduleId, CancellationToken.None);
        }

        public override Task<Module> GetModuleAsync(string deviceId, string moduleId, CancellationToken cancellationToken)
        {
            if (string.IsNullOrWhiteSpace(deviceId))
            {
                throw new ArgumentException(IotHubApiResources.GetString(ApiResources.ParameterCannotBeNullOrWhitespace, "deviceId"));
            }

            if (string.IsNullOrWhiteSpace(moduleId))
            {
                throw new ArgumentException(IotHubApiResources.GetString(ApiResources.ParameterCannotBeNullOrWhitespace, "moduleId"));
            }

            this.EnsureInstanceNotClosed();
            var errorMappingOverrides = new Dictionary<HttpStatusCode, Func<HttpResponseMessage, Task<Exception>>>()
            {
                { HttpStatusCode.NotFound, async responseMessage => new ModuleNotFoundException(deviceId, moduleId) }
            };

            return this.httpClientHelper.GetAsync<Module>(GetModulesRequestUri(deviceId, moduleId), errorMappingOverrides, null, false, cancellationToken);
        }

        public override Task<IEnumerable<Module>> GetModulesOnDeviceAsync(string deviceId)
        {
            return this.GetModulesOnDeviceAsync(deviceId, CancellationToken.None);
        }

        public override Task<IEnumerable<Module>> GetModulesOnDeviceAsync(string deviceId, CancellationToken cancellationToken)
        {
            this.EnsureInstanceNotClosed();

            return this.httpClientHelper.GetAsync<IEnumerable<Module>>(
                GetModulesOnDeviceRequestUri(deviceId),
                null,
                null,
                cancellationToken);
        }
#endif

        [Obsolete("Use CreateQuery(\"select * from devices\", pageSize);")]
        public override Task<IEnumerable<Device>> GetDevicesAsync(int maxCount)
        {
            return this.GetDevicesAsync(maxCount, CancellationToken.None);
        }

        [Obsolete("Use CreateQuery(\"select * from devices\", pageSize);")]
        public override Task<IEnumerable<Device>> GetDevicesAsync(int maxCount, CancellationToken cancellationToken)
        {
            this.EnsureInstanceNotClosed();

            return this.httpClientHelper.GetAsync<IEnumerable<Device>>(
                GetDevicesRequestUri(maxCount),
                DefaultGetDevicesOperationTimeout,
                null,
                null,
                true,
                cancellationToken);
        }

        public override IQuery CreateQuery(string sqlQueryString)
        {
            return CreateQuery(sqlQueryString, null);
        }

        public override IQuery CreateQuery(string sqlQueryString, int? pageSize)
        {
            return new Query((token) => this.ExecuteQueryAsync(
                sqlQueryString,
                pageSize,
                token,
                CancellationToken.None));
        }

        protected override void Dispose(bool disposing)
        {
            if (disposing && this.httpClientHelper != null)
            {
                this.httpClientHelper.Dispose();
                this.httpClientHelper = null;
            }
        } 

        static IEnumerable<ExportImportDevice> GenerateExportImportDeviceListForBulkOperations(IEnumerable<Device> devices, ImportMode importMode)
        {
            if (devices == null)
            {
                throw new ArgumentNullException(nameof(devices));
            }

            if (!devices.Any())
            {
                throw new ArgumentException(nameof(devices));
            }

            var exportImportDeviceList = new List<ExportImportDevice>(devices.Count());
            foreach (Device device in devices)
            {
                ValidateDeviceId(device);

                switch (importMode)
                {
                    case ImportMode.Create:
                        if (!string.IsNullOrWhiteSpace(device.ETag))
                        {
                            throw new ArgumentException(ApiResources.ETagSetWhileRegisteringDevice);
                        }
                        break;

                    case ImportMode.Update:
                        // No preconditions
                        break;

                    case ImportMode.UpdateIfMatchETag:
                        if (string.IsNullOrWhiteSpace(device.ETag))
                        {
                            throw new ArgumentException(ApiResources.ETagNotSetWhileUpdatingDevice);
                        }
                        break;

                    case ImportMode.Delete:
                        // No preconditions
                        break;

                    case ImportMode.DeleteIfMatchETag:
                        if (string.IsNullOrWhiteSpace(device.ETag))
                        {
                            throw new ArgumentException(ApiResources.ETagNotSetWhileDeletingDevice);
                        }
                        break;

                    default:
                        throw new ArgumentException(IotHubApiResources.GetString(ApiResources.InvalidImportMode, importMode));
                }

                var exportImportDevice = new ExportImportDevice(device, importMode);
                exportImportDeviceList.Add(exportImportDevice);
            }

            return exportImportDeviceList;
        }

        static IEnumerable<ExportImportDevice> GenerateExportImportDeviceListForTwinBulkOperations(IEnumerable<Twin> twins, ImportMode importMode)
        {
            if (twins == null)
            {
                throw new ArgumentNullException(nameof(twins));
            }

            if (!twins.Any())
            {
                throw new ArgumentException(nameof(twins));
            }

            var exportImportDeviceList = new List<ExportImportDevice>(twins.Count());
            foreach (Twin twin in twins)
            {
                ValidateTwinId(twin);

                switch (importMode)
                {
                    case ImportMode.UpdateTwin:
                        // No preconditions
                        break;

                    case ImportMode.UpdateTwinIfMatchETag:
                        if (string.IsNullOrWhiteSpace(twin.ETag))
                        {
                            throw new ArgumentException(ApiResources.ETagNotSetWhileUpdatingTwin);
                        }
                        break;

                    default:
                        throw new ArgumentException(IotHubApiResources.GetString(ApiResources.InvalidImportMode, importMode));
                }

                var exportImportDevice = new ExportImportDevice();
                exportImportDevice.Id = twin.DeviceId;
                exportImportDevice.ImportMode = importMode;
                exportImportDevice.TwinETag = importMode == ImportMode.UpdateTwinIfMatchETag ? twin.ETag : null;
                exportImportDevice.Tags = twin.Tags;
                exportImportDevice.Properties = new ExportImportDevice.PropertyContainer();
                exportImportDevice.Properties.DesiredProperties = twin.Properties?.Desired;

                exportImportDeviceList.Add(exportImportDevice);
            }

            return exportImportDeviceList;
        }

        Task<T> BulkDeviceOperationsAsync<T>(IEnumerable<ExportImportDevice> devices, string version, CancellationToken cancellationToken)
        {
            this.BulkDeviceOperationSetup(devices);

            var errorMappingOverrides = new Dictionary<HttpStatusCode, Func<HttpResponseMessage, Task<Exception>>>
            {
                { HttpStatusCode.PreconditionFailed, async responseMessage => new PreconditionFailedException(await ExceptionHandlingHelper.GetExceptionMessageAsync(responseMessage).ConfigureAwait(false)) },
                { HttpStatusCode.RequestEntityTooLarge, async responseMessage => new TooManyDevicesException(await ExceptionHandlingHelper.GetExceptionMessageAsync(responseMessage).ConfigureAwait(false)) },
                { HttpStatusCode.BadRequest, async responseMessage => new ArgumentException(await ExceptionHandlingHelper.GetExceptionMessageAsync(responseMessage).ConfigureAwait(false)) }
            };

            return this.httpClientHelper.PostAsync<IEnumerable<ExportImportDevice>, T>(GetBulkRequestUri(version), devices, errorMappingOverrides, null, cancellationToken);
        }

        void BulkDeviceOperationSetup(IEnumerable<ExportImportDevice> devices)
        {
            this.EnsureInstanceNotClosed();

            if (devices == null)
            {
                throw new ArgumentNullException(nameof(devices));
            }

            foreach (ExportImportDevice device in devices)
            {
                ValidateDeviceAuthentication(device.Authentication, device.Id);

                NormalizeExportImportDevice(device);
            }

        }

        public override Task ExportRegistryAsync(string storageAccountConnectionString, string containerName)
        {
            return this.ExportRegistryAsync(storageAccountConnectionString, containerName, CancellationToken.None);
        }

        public override Task ExportRegistryAsync(string storageAccountConnectionString, string containerName, CancellationToken cancellationToken)
        {
            this.EnsureInstanceNotClosed();

            var errorMappingOverrides = new Dictionary<HttpStatusCode, Func<HttpResponseMessage, Task<Exception>>>
            {
                { HttpStatusCode.NotFound, responseMessage => Task.FromResult((Exception)new IotHubNotFoundException(this.iotHubName)) }
            };

            return this.httpClientHelper.PostAsync(
                GetAdminUri("exportRegistry"),
                new ExportImportRequest
                {
                    ContainerName = containerName,
                    StorageConnectionString = storageAccountConnectionString
                },
                errorMappingOverrides,
                null,
                cancellationToken);
        }

        public override Task ImportRegistryAsync(string storageAccountConnectionString, string containerName)
        {
            return this.ImportRegistryAsync(storageAccountConnectionString, containerName, CancellationToken.None);
        }

        public override Task ImportRegistryAsync(string storageAccountConnectionString, string containerName, CancellationToken cancellationToken)
        {
            this.EnsureInstanceNotClosed();

            var errorMappingOverrides = new Dictionary<HttpStatusCode, Func<HttpResponseMessage, Task<Exception>>>
            {
                { HttpStatusCode.NotFound, responseMessage => Task.FromResult((Exception)new IotHubNotFoundException(this.iotHubName)) }
            };

            return this.httpClientHelper.PostAsync(
                GetAdminUri("importRegistry"),
                new ExportImportRequest
                {
                    ContainerName = containerName,
                    StorageConnectionString = storageAccountConnectionString
                },
                errorMappingOverrides,
                null,
                cancellationToken);
        }

        public override Task<JobProperties> GetJobAsync(string jobId)
        {
            return this.GetJobAsync(jobId, CancellationToken.None);
        }

        public override Task<IEnumerable<JobProperties>> GetJobsAsync()
        {
            return this.GetJobsAsync(CancellationToken.None);
        }

        public override Task CancelJobAsync(string jobId)
        {
            return this.CancelJobAsync(jobId, CancellationToken.None);
        }

        public override Task<JobProperties> ExportDevicesAsync(string exportBlobContainerUri, bool excludeKeys)
        {
            return this.ExportDevicesAsync(exportBlobContainerUri, excludeKeys, CancellationToken.None);
        }

        public override Task<JobProperties> ExportDevicesAsync(string exportBlobContainerUri, bool excludeKeys, CancellationToken ct)
        {
            return this.ExportDevicesAsync(exportBlobContainerUri, null, excludeKeys, ct);
        }

        public override Task<JobProperties> ExportDevicesAsync(string exportBlobContainerUri, string outputBlobName, bool excludeKeys)
        {
            return this.ExportDevicesAsync(exportBlobContainerUri, outputBlobName, excludeKeys, CancellationToken.None);
        }

        public override Task<JobProperties> ExportDevicesAsync(string exportBlobContainerUri, string outputBlobName, bool excludeKeys, CancellationToken ct)
        {
            var jobProperties = new JobProperties()
            {
                Type = JobType.ExportDevices,
                OutputBlobContainerUri = exportBlobContainerUri,
                ExcludeKeysInExport = excludeKeys,
                OutputBlobName = outputBlobName
            };

            return this.CreateJobAsync(jobProperties, ct);
        }

        public override Task<JobProperties> ImportDevicesAsync(string importBlobContainerUri, string outputBlobContainerUri)
        {
            return this.ImportDevicesAsync(importBlobContainerUri, outputBlobContainerUri, CancellationToken.None);
        }

        public override Task<JobProperties> ImportDevicesAsync(string importBlobContainerUri, string outputBlobContainerUri, CancellationToken ct)
        {
            return this.ImportDevicesAsync(importBlobContainerUri, outputBlobContainerUri, null, ct);
        }

        public override Task<JobProperties> ImportDevicesAsync(string importBlobContainerUri, string outputBlobContainerUri, string inputBlobName)
        {
            return this.ImportDevicesAsync(importBlobContainerUri, outputBlobContainerUri, inputBlobName, CancellationToken.None);
        }

        public override Task<JobProperties> ImportDevicesAsync(string importBlobContainerUri, string outputBlobContainerUri, string inputBlobName, CancellationToken ct)
        {
            var jobProperties = new JobProperties()
            {
                Type = JobType.ImportDevices,
                InputBlobContainerUri = importBlobContainerUri,
                OutputBlobContainerUri = outputBlobContainerUri,
                InputBlobName = inputBlobName
            };

            return this.CreateJobAsync(jobProperties, ct);
        }

        Task<JobProperties> CreateJobAsync(JobProperties jobProperties, CancellationToken ct)
        {
            this.EnsureInstanceNotClosed();

            var errorMappingOverrides = new Dictionary<HttpStatusCode, Func<HttpResponseMessage, Task<Exception>>>
            {
                { HttpStatusCode.Forbidden, responseMessage => Task.FromResult((Exception) new JobQuotaExceededException())}
            };

            return this.httpClientHelper.PostAsync<JobProperties, JobProperties>(
                GetJobUri("/create"),
                jobProperties,
                errorMappingOverrides,
                null,
                ct);
        }

        public override Task<JobProperties> GetJobAsync(string jobId, CancellationToken cancellationToken)
        {
            this.EnsureInstanceNotClosed();

            var errorMappingOverrides = new Dictionary<HttpStatusCode, Func<HttpResponseMessage, Task<Exception>>>
            {
                { HttpStatusCode.NotFound, responseMessage => Task.FromResult((Exception)new JobNotFoundException(jobId)) }
            };

            return this.httpClientHelper.GetAsync<JobProperties>(
                GetJobUri("/{0}".FormatInvariant(jobId)),
                errorMappingOverrides,
                null,
                cancellationToken);
        }

        public override Task<IEnumerable<JobProperties>> GetJobsAsync(CancellationToken cancellationToken)
        {
            this.EnsureInstanceNotClosed();

            return this.httpClientHelper.GetAsync<IEnumerable<JobProperties>>(
                GetJobUri(string.Empty),
                null,
                null,
                cancellationToken);
        }

        public override Task CancelJobAsync(string jobId, CancellationToken cancellationToken)
        {
            this.EnsureInstanceNotClosed();

            var errorMappingOverrides = new Dictionary<HttpStatusCode, Func<HttpResponseMessage, Task<Exception>>>
            {
                { HttpStatusCode.NotFound, responseMessage => Task.FromResult((Exception)new JobNotFoundException(jobId)) }
            };

            IETagHolder jobETag = new ETagHolder()
            {
                ETag = jobId
            };

            return this.httpClientHelper.DeleteAsync(
                GetJobUri("/{0}".FormatInvariant(jobId)),
                jobETag,
                errorMappingOverrides,
                null,
                cancellationToken);
        }

        public override Task<Twin> GetTwinAsync(string deviceId)
        {
            return this.GetTwinAsync(deviceId, CancellationToken.None);
        }

        public override Task<Twin> GetTwinAsync(string deviceId, CancellationToken cancellationToken)
        {
            if (string.IsNullOrWhiteSpace(deviceId))
            {
                throw new ArgumentException(IotHubApiResources.GetString(ApiResources.ParameterCannotBeNullOrWhitespace, "deviceId"));
            }

            this.EnsureInstanceNotClosed();
            var errorMappingOverrides = new Dictionary<HttpStatusCode, Func<HttpResponseMessage, Task<Exception>>>()
            {
                { HttpStatusCode.NotFound, async responseMessage => new DeviceNotFoundException(await ExceptionHandlingHelper.GetExceptionMessageAsync(responseMessage).ConfigureAwait(false)) }
            };

            return this.httpClientHelper.GetAsync<Twin>(GetTwinUri(deviceId), errorMappingOverrides, null, false, cancellationToken);
        }

#if ENABLE_MODULES_SDK
        public override Task<Twin> GetTwinAsync(string deviceId, string moduleId)
        {
            return this.GetTwinAsync(deviceId, moduleId, CancellationToken.None);
        }

        public override Task<Twin> GetTwinAsync(string deviceId, string moduleId, CancellationToken cancellationToken)
        {
            if (string.IsNullOrWhiteSpace(deviceId))
            {
                throw new ArgumentException(IotHubApiResources.GetString(ApiResources.ParameterCannotBeNullOrWhitespace, "deviceId"));
            }

            if (string.IsNullOrWhiteSpace(moduleId))
            {
                throw new ArgumentException(IotHubApiResources.GetString(ApiResources.ParameterCannotBeNullOrWhitespace, "moduleId"));
            }

            this.EnsureInstanceNotClosed();
            var errorMappingOverrides = new Dictionary<HttpStatusCode, Func<HttpResponseMessage, Task<Exception>>>()
            {
                { HttpStatusCode.NotFound, async responseMessage => new ModuleNotFoundException(await ExceptionHandlingHelper.GetExceptionMessageAsync(responseMessage),  (Exception)null) }
            };

            return this.httpClientHelper.GetAsync<Twin>(GetModuleTwinRequestUri(deviceId, moduleId), errorMappingOverrides, null, false, cancellationToken);
        }
#endif

        public override Task<Twin> UpdateTwinAsync(string deviceId, string jsonTwinPatch, string etag)
        {
            return this.UpdateTwinAsync(deviceId, jsonTwinPatch, etag, CancellationToken.None);
        }

        public override Task<Twin> UpdateTwinAsync(string deviceId, string jsonTwinPatch, string etag, CancellationToken cancellationToken)
        {
            if (string.IsNullOrWhiteSpace(jsonTwinPatch))
            {
                throw new ArgumentNullException(nameof(jsonTwinPatch));
            }

            // TODO: Do we need to deserialize Twin, only to serialize it again?
            var twin = JsonConvert.DeserializeObject<Twin>(jsonTwinPatch);
            return this.UpdateTwinAsync(deviceId, twin, etag, cancellationToken);
        }

#if ENABLE_MODULES_SDK
        public override Task<Twin> UpdateTwinAsync(string deviceId, string moduleId, Twin twinPatch, string etag)
        {
            return this.UpdateTwinAsync(deviceId, moduleId, twinPatch, etag, CancellationToken.None);
        }

        public override Task<Twin> UpdateTwinAsync(string deviceId, string moduleId, Twin twinPatch, string etag, CancellationToken cancellationToken)
        {
            return this.UpdateTwinInternalAsync(deviceId, moduleId, twinPatch, etag, cancellationToken, false);
        }

        public override Task<Twin> UpdateTwinAsync(string deviceId, string moduleId, string jsonTwinPatch, string etag)
        {
            return this.UpdateTwinAsync(deviceId, moduleId, jsonTwinPatch, etag, CancellationToken.None);
        }

        public override Task<Twin> UpdateTwinAsync(string deviceId, string moduleId, string jsonTwinPatch, string etag, CancellationToken cancellationToken)
        {
            if (string.IsNullOrWhiteSpace(jsonTwinPatch))
            {
                throw new ArgumentNullException(nameof(jsonTwinPatch));
            }

            // TODO: Do we need to deserialize Twin, only to serialize it again?
            var twin = JsonConvert.DeserializeObject<Twin>(jsonTwinPatch);
            return this.UpdateTwinAsync(deviceId, moduleId, twin, etag, cancellationToken);
        }
#endif

        public override Task<Twin> UpdateTwinAsync(string deviceId, Twin twinPatch, string etag)
        {
            return this.UpdateTwinAsync(deviceId, twinPatch, etag, CancellationToken.None);
        }

        public override Task<Twin> UpdateTwinAsync(string deviceId, Twin twinPatch, string etag, CancellationToken cancellationToken)
        {
            return this.UpdateTwinInternalAsync(deviceId, twinPatch, etag, cancellationToken, false);
        }

        public override Task<Twin> ReplaceTwinAsync(string deviceId, string newTwinJson, string etag)
        {
            return this.ReplaceTwinAsync(deviceId, newTwinJson, etag, CancellationToken.None);
        }

        public override Task<Twin> ReplaceTwinAsync(string deviceId, string newTwinJson, string etag, CancellationToken cancellationToken)
        {
            if (string.IsNullOrWhiteSpace(newTwinJson))
            {
                throw new ArgumentNullException(nameof(newTwinJson));
            }

            // TODO: Do we need to deserialize Twin, only to serialize it again?
            var twin = JsonConvert.DeserializeObject<Twin>(newTwinJson);
            return this.ReplaceTwinAsync(deviceId, twin, etag, cancellationToken);
        }

#if ENABLE_MODULES_SDK
        public override Task<Twin> ReplaceTwinAsync(string deviceId, string moduleId, Twin newTwin, string etag)
        {
            return this.ReplaceTwinAsync(deviceId, moduleId, newTwin, etag, CancellationToken.None);
        }

        public override Task<Twin> ReplaceTwinAsync(string deviceId, string moduleId, Twin newTwin, string etag, CancellationToken cancellationToken)
        {
            return this.UpdateTwinInternalAsync(deviceId, moduleId, newTwin, etag, cancellationToken, true);
        }

        public override Task<Twin> ReplaceTwinAsync(string deviceId, string moduleId, string newTwinJson, string etag)
        {
            return this.ReplaceTwinAsync(deviceId, moduleId, newTwinJson, etag, CancellationToken.None);
        }

        public override Task<Twin> ReplaceTwinAsync(string deviceId, string moduleId, string newTwinJson, string etag, CancellationToken cancellationToken)
        {
            if (string.IsNullOrWhiteSpace(newTwinJson))
            {
                throw new ArgumentNullException(nameof(newTwinJson));
            }

            // TODO: Do we need to deserialize Twin, only to serialize it again?
            var twin = JsonConvert.DeserializeObject<Twin>(newTwinJson);
            return this.ReplaceTwinAsync(deviceId, moduleId, twin, etag, cancellationToken);
        }
#endif

        public override Task<Twin> ReplaceTwinAsync(string deviceId, Twin newTwin, string etag)
        {
            return this.ReplaceTwinAsync(deviceId, newTwin, etag, CancellationToken.None);
        }

        public override Task<Twin> ReplaceTwinAsync(string deviceId, Twin newTwin, string etag, CancellationToken cancellationToken)
        {
            return this.UpdateTwinInternalAsync(deviceId, newTwin, etag, cancellationToken, true);
        }

        Task<Twin> UpdateTwinInternalAsync(string deviceId, Twin twin, string etag, CancellationToken cancellationToken, bool isReplace)
        {
            this.EnsureInstanceNotClosed();

            if (twin != null)
            {
                twin.DeviceId = deviceId;
            }

            ValidateTwinId(twin);

            if (string.IsNullOrEmpty(etag))
            {
                throw new ArgumentNullException(nameof(etag));
            }

            var errorMappingOverrides = new Dictionary<HttpStatusCode, Func<HttpResponseMessage, Task<Exception>>>
            {
                {
                    HttpStatusCode.PreconditionFailed,
                    async responseMessage => new PreconditionFailedException(await ExceptionHandlingHelper.GetExceptionMessageAsync(responseMessage).ConfigureAwait(false))
                },
                {
                    HttpStatusCode.NotFound,
                    async responseMessage => new DeviceNotFoundException(await ExceptionHandlingHelper.GetExceptionMessageAsync(responseMessage).ConfigureAwait(false), (Exception)null)
                }
            };

            if (isReplace)
            {
                return this.httpClientHelper.PutAsync<Twin, Twin>(
                    GetTwinUri(deviceId),
                    twin,
                    etag,
                    etag == WildcardEtag ? PutOperationType.ForceUpdateEntity : PutOperationType.UpdateEntity,
                    errorMappingOverrides,
                    cancellationToken);
            }
            else
            {
                return this.httpClientHelper.PatchAsync<Twin, Twin>(
                    GetTwinUri(deviceId),
                    twin,
                    etag,
                    etag == WildcardEtag ? PutOperationType.ForceUpdateEntity : PutOperationType.UpdateEntity,
                    errorMappingOverrides,
                    cancellationToken);
            }
        }

#if ENABLE_MODULES_SDK
        Task<Twin> UpdateTwinInternalAsync(string deviceId, string moduleId, Twin twin, string etag, CancellationToken cancellationToken, bool isReplace)
        {
            this.EnsureInstanceNotClosed();

            if (twin != null)
            {
                twin.DeviceId = deviceId;
                twin.ModuleId = moduleId;
            }

            ValidateTwinId(twin);

            if (string.IsNullOrEmpty(etag))
            {
                throw new ArgumentNullException(nameof(etag));
            }

            var errorMappingOverrides = new Dictionary<HttpStatusCode, Func<HttpResponseMessage, Task<Exception>>>
            {
                {
                    HttpStatusCode.PreconditionFailed,
                    async responseMessage => new PreconditionFailedException(await ExceptionHandlingHelper.GetExceptionMessageAsync(responseMessage))
                },
                {
                    HttpStatusCode.NotFound,
                    async responseMessage => new ModuleNotFoundException(await ExceptionHandlingHelper.GetExceptionMessageAsync(responseMessage), (Exception)null)
                }
            };

            if (isReplace)
            {
                return this.httpClientHelper.PutAsync<Twin, Twin>(
                    GetModuleTwinRequestUri(deviceId, moduleId),
                    twin,
                    etag,
                    etag == WildcardEtag ? PutOperationType.ForceUpdateEntity : PutOperationType.UpdateEntity,
                    errorMappingOverrides,
                    cancellationToken);
            }
            else
            {
                return this.httpClientHelper.PatchAsync<Twin, Twin>(
                    GetModuleTwinRequestUri(deviceId, moduleId),
                    twin,
                    etag,
                    etag == WildcardEtag ? PutOperationType.ForceUpdateEntity : PutOperationType.UpdateEntity,
                    errorMappingOverrides,
                    cancellationToken);
            }
        }
#endif

        public override Task<BulkRegistryOperationResult> UpdateTwins2Async(IEnumerable<Twin> twins)
        {
            return this.UpdateTwins2Async(twins, false, CancellationToken.None);
        }

        public override Task<BulkRegistryOperationResult> UpdateTwins2Async(IEnumerable<Twin> twins, CancellationToken cancellationToken)
        {
            return this.UpdateTwins2Async(twins, false, cancellationToken);
        }

        public override Task<BulkRegistryOperationResult> UpdateTwins2Async(IEnumerable<Twin> twins, bool forceUpdate)
        {
            return this.UpdateTwins2Async(twins, forceUpdate, CancellationToken.None);
        }

        public override Task<BulkRegistryOperationResult> UpdateTwins2Async(IEnumerable<Twin> twins, bool forceUpdate, CancellationToken cancellationToken)
        {
            return this.BulkDeviceOperationsAsync<BulkRegistryOperationResult>(
                GenerateExportImportDeviceListForTwinBulkOperations(twins, forceUpdate ? ImportMode.UpdateTwin : ImportMode.UpdateTwinIfMatchETag),
                ClientApiVersionHelper.ApiVersionQueryString,
                cancellationToken);
        }

        Task RemoveDeviceAsync(string deviceId, IETagHolder eTagHolder, CancellationToken cancellationToken)
        {
            var errorMappingOverrides = new Dictionary<HttpStatusCode, Func<HttpResponseMessage, Task<Exception>>>
            {
                { HttpStatusCode.NotFound, async responseMessage =>
                                           {
                                               string responseContent = await ExceptionHandlingHelper.GetExceptionMessageAsync(responseMessage).ConfigureAwait(false);
                                               return new DeviceNotFoundException(responseContent, (Exception) null);
                                           }
                },
                { HttpStatusCode.PreconditionFailed, async responseMessage => new PreconditionFailedException(await ExceptionHandlingHelper.GetExceptionMessageAsync(responseMessage).ConfigureAwait(false)) }
            };

            return this.httpClientHelper.DeleteAsync(GetRequestUri(deviceId), eTagHolder, errorMappingOverrides, null, cancellationToken);
        }

#if ENABLE_MODULES_SDK
        Task RemoveDeviceModuleAsync(string deviceId, string moduleId, IETagHolder eTagHolder, CancellationToken cancellationToken)
        {
            var errorMappingOverrides = new Dictionary<HttpStatusCode, Func<HttpResponseMessage, Task<Exception>>>
            {
                { HttpStatusCode.NotFound, async responseMessage =>
                                           {
                                               string responseContent = await ExceptionHandlingHelper.GetExceptionMessageAsync(responseMessage);
                                               return new DeviceNotFoundException(responseContent, (Exception) null);
                                           }
                },
                { HttpStatusCode.PreconditionFailed, async responseMessage => new PreconditionFailedException(await ExceptionHandlingHelper.GetExceptionMessageAsync(responseMessage)) }
            };

            return this.httpClientHelper.DeleteAsync(GetModulesRequestUri(deviceId, moduleId), eTagHolder, errorMappingOverrides, null, cancellationToken);
        }
#endif

        static Uri GetRequestUri(string deviceId)
        {
            deviceId = WebUtility.UrlEncode(deviceId);
            return new Uri(RequestUriFormat.FormatInvariant(deviceId, ClientApiVersionHelper.ApiVersionQueryString), UriKind.Relative);
        }

#if ENABLE_MODULES_SDK
        static Uri GetModulesRequestUri(string deviceId, string moduleId)
        {
            deviceId = WebUtility.UrlEncode(deviceId);
            moduleId = WebUtility.UrlEncode(moduleId);
            return new Uri(ModulesRequestUriFormat.FormatInvariant(deviceId, moduleId, ClientApiVersionHelper.ApiVersionQueryString), UriKind.Relative);
        }

        static Uri GetModulesOnDeviceRequestUri(string deviceId)
        {
            deviceId = WebUtility.UrlEncode(deviceId);
            return new Uri(ModulesOnDeviceRequestUriFormat.FormatInvariant(deviceId, ClientApiVersionHelper.ApiVersionQueryString), UriKind.Relative);
        }

        static Uri GetModuleTwinRequestUri(string deviceId, string moduleId)
        {
            deviceId = WebUtility.UrlEncode(deviceId);
            moduleId = WebUtility.UrlEncode(moduleId);
            return new Uri(ModuleTwinUriFormat.FormatInvariant(deviceId, moduleId, ClientApiVersionHelper.ApiVersionQueryString), UriKind.Relative);
        }

        static Uri GetConfigurationRequestUri(string configurationId)
        {
            configurationId = WebUtility.UrlEncode(configurationId);
            return new Uri(ConfigurationRequestUriFormat.FormatInvariant(configurationId, ClientApiVersionHelper.ApiVersionQueryString), UriKind.Relative);
        }

        static Uri GetConfigurationsRequestUri(int maxCount)
        {
            return new Uri(ConfigurationsRequestUriFormat.FormatInvariant(maxCount, ClientApiVersionHelper.ApiVersionQueryString), UriKind.Relative);
        }

        static Uri GetApplyConfigurationOnDeviceRequestUri(string deviceId)
        {
            return new Uri(ApplyConfigurationOnDeviceUriFormat.FormatInvariant(deviceId), UriKind.Relative);
        }
#endif

        static Uri GetBulkRequestUri(string apiVersionQueryString)
        {
            return new Uri(RequestUriFormat.FormatInvariant(string.Empty, apiVersionQueryString), UriKind.Relative);
        }

        static Uri GetJobUri(string jobId)
        {
            return new Uri(JobsUriFormat.FormatInvariant(jobId, ClientApiVersionHelper.ApiVersionQueryString), UriKind.Relative);
        }

        static Uri GetDevicesRequestUri(int maxCount)
        {
            return new Uri(DevicesRequestUriFormat.FormatInvariant(maxCount, ClientApiVersionHelper.ApiVersionQueryString), UriKind.Relative);
        }

        static Uri QueryDevicesRequestUri()
        {
            return new Uri(DevicesQueryUriFormat, UriKind.Relative);
        }

        static Uri GetAdminUri(string operation)
        {
            return new Uri(AdminUriFormat.FormatInvariant(operation, ClientApiVersionHelper.ApiVersionQueryString), UriKind.Relative);
        }

        static Uri GetStatisticsUri()
        {
            return new Uri(StatisticsUriFormat, UriKind.Relative);
        }

        private static Uri GetTwinUri(string deviceId)
        {
            deviceId = WebUtility.UrlEncode(deviceId);
            return new Uri(TwinUriFormat.FormatInvariant(deviceId, ClientApiVersionHelper.ApiVersionQueryString), UriKind.Relative);
        }

        private static Uri GetTwinTagsUri(string deviceId)
        {
            deviceId = WebUtility.UrlEncode(deviceId);
            return new Uri(TwinTagsUriFormat.FormatInvariant(deviceId, ClientApiVersionHelper.ApiVersionQueryString), UriKind.Relative);
        }

        private static Uri GetTwinDesiredPropertiesUri(string deviceId)
        {
            deviceId = WebUtility.UrlEncode(deviceId);
            return new Uri(TwinDesiredPropertiesUriFormat.FormatInvariant(deviceId, ClientApiVersionHelper.ApiVersionQueryString), UriKind.Relative);
        }

        static void ValidateDeviceId(Device device)
        {
            if (device == null)
            {
                throw new ArgumentNullException(nameof(device));
            }

            if (string.IsNullOrWhiteSpace(device.Id))
            {
                throw new ArgumentException("device.Id");
            }

            if (!DeviceIdRegex.IsMatch(device.Id))
            {
                throw new ArgumentException(ApiResources.DeviceIdInvalid.FormatInvariant(device.Id));
            }
        }

        static void ValidateTwinId(Twin twin)
        {
            if (twin == null)
            {
                throw new ArgumentNullException(nameof(twin));
            }

            if (string.IsNullOrWhiteSpace(twin.DeviceId))
            {
                throw new ArgumentException("twin.DeviceId");
            }

            if (!DeviceIdRegex.IsMatch(twin.DeviceId))
            {
                throw new ArgumentException(ApiResources.DeviceIdInvalid.FormatInvariant(twin.DeviceId));
            }
        }

#if ENABLE_MODULES_SDK
        static void ValidateModuleId(Module module)
        {
            if (module == null)
            {
                throw new ArgumentNullException(nameof(module));
            }

            if (string.IsNullOrWhiteSpace(module.DeviceId))
            {
                throw new ArgumentException("module.Id");
            }

            if (string.IsNullOrWhiteSpace(module.Id))
            {
                throw new ArgumentException("module.ModuleId");
            }

            if (!DeviceIdRegex.IsMatch(module.DeviceId))
            {
                throw new ArgumentException(ApiResources.DeviceIdInvalid.FormatInvariant(module.DeviceId));
            }

            if (!DeviceIdRegex.IsMatch(module.Id))
            {
                throw new ArgumentException(ApiResources.DeviceIdInvalid.FormatInvariant(module.Id));
            }
        }
#endif

        static void ValidateDeviceAuthentication(AuthenticationMechanism authentication, string deviceId)
        {
            if (authentication != null)
            {
                // Both symmetric keys and X.509 cert thumbprints cannot be specified for the same device
                bool symmetricKeyIsSet = !authentication.SymmetricKey?.IsEmpty() ?? false;
                bool x509ThumbprintIsSet = !authentication.X509Thumbprint?.IsEmpty() ?? false;

                if (symmetricKeyIsSet && x509ThumbprintIsSet)
                {
                    throw new ArgumentException(ApiResources.DeviceAuthenticationInvalid.FormatInvariant(deviceId ?? string.Empty));
                }

                // Validate X.509 thumbprints or SymmetricKeys since we should not have both at the same time
                if (x509ThumbprintIsSet)
                {
                    authentication.X509Thumbprint.IsValid(true);
                }
                else if (symmetricKeyIsSet)
                {
                    authentication.SymmetricKey.IsValid(true);
                }
            }
        }

        void EnsureInstanceNotClosed()
        {
            if (this.httpClientHelper == null)
            {
                throw new ObjectDisposedException("RegistryManager", ApiResources.RegistryManagerInstanceAlreadyClosed);
            }
        }

        async Task<QueryResult> ExecuteQueryAsync(string sqlQueryString, int? pageSize, string continuationToken, CancellationToken cancellationToken)
        {
            this.EnsureInstanceNotClosed();

            if (string.IsNullOrWhiteSpace(sqlQueryString))
            {
                throw new ArgumentException(IotHubApiResources.GetString(ApiResources.ParameterCannotBeNullOrEmpty, nameof(sqlQueryString)));
            }

            var customHeaders = new Dictionary<string, string>();
            if (!string.IsNullOrWhiteSpace(continuationToken))
            {
                customHeaders.Add(ContinuationTokenHeader, continuationToken);
            }

            if (pageSize != null)
            {
                customHeaders.Add(PageSizeHeader, pageSize.ToString());
            }

            HttpResponseMessage response = await httpClientHelper.PostAsync(
                QueryDevicesRequestUri(),
                new QuerySpecification()
                {
                    Sql = sqlQueryString
                },
                null,
                customHeaders,
                new MediaTypeHeaderValue("application/json") { CharSet = "utf-8" },
                null,
                cancellationToken).ConfigureAwait(false);

            return await QueryResult.FromHttpResponseAsync(response).ConfigureAwait(false);
        }

        static void NormalizeExportImportDevice(ExportImportDevice device)
        {
            // auto generate keys if not specified
            if (device.Authentication == null)
            {
                device.Authentication = new AuthenticationMechanism();
            }

            NormalizeAuthenticationInfo(device.Authentication);
        }

        static void NormalizeDevice(Device device)
        {
            // auto generate keys if not specified
            if (device.Authentication == null)
            {
                device.Authentication = new AuthenticationMechanism();
            }

            NormalizeAuthenticationInfo(device.Authentication);
        }

        static void NormalizeAuthenticationInfo(AuthenticationMechanism authenticationInfo)
        {
            //to make it backward compatible we set the type according to the values
            //we don't set CA type - that has to be explicit
            if (authenticationInfo.SymmetricKey != null && !authenticationInfo.SymmetricKey.IsEmpty())
            {
                authenticationInfo.Type = AuthenticationType.Sas;
            }

            if (authenticationInfo.X509Thumbprint != null && !authenticationInfo.X509Thumbprint.IsEmpty())
            {
                authenticationInfo.Type = AuthenticationType.SelfSigned;
            }
        }
    }
}<|MERGE_RESOLUTION|>--- conflicted
+++ resolved
@@ -17,9 +17,8 @@
     using Microsoft.Azure.Devices.Shared;
     using Newtonsoft.Json;
 
-    class HttpRegistryManager : RegistryManager
+    internal class HttpRegistryManager : RegistryManager
     {
-<<<<<<< HEAD
         private const string AdminUriFormat = "/$admin/{0}?{1}";
         private const string RequestUriFormat = "/devices/{0}?{1}";
         private const string JobsUriFormat = "/jobs{0}?{1}";
@@ -35,6 +34,15 @@
         private const string TwinTagsUriFormat = "/twins/{0}/tags?{1}";
         private const string TwinDesiredPropertiesUriFormat = "/twins/{0}/properties/desired?{1}";
 
+        private const string ModulesRequestUriFormat = "/devices/{0}/modules/{1}?{2}";
+        private const string ModulesOnDeviceRequestUriFormat = "/devices/{0}/modules?{1}";
+        private const string ModuleTwinUriFormat = "/twins/{0}/modules/{1}?{2}";
+
+        private const string ConfigurationRequestUriFormat = "/configurations/{0}?{1}";
+        private econst string ConfigurationsRequestUriFormat = "/configurations/?top={0}&{1}";
+
+        private const string ApplyConfigurationOnDeviceUriFormat = "/devices/{0}/applyConfigurationContent?" + ClientApiVersionHelper.ApiVersionQueryString;
+
         private static readonly TimeSpan regexTimeoutMilliseconds = TimeSpan.FromMilliseconds(500);
         private static readonly Regex DeviceIdRegex = new Regex(
             @"^[A-Za-z0-9\-:.+%_#*?!(),=@;$']{1,128}$", 
@@ -43,37 +51,6 @@
 
         private static readonly TimeSpan DefaultOperationTimeout = TimeSpan.FromSeconds(100);
         private static readonly TimeSpan DefaultGetDevicesOperationTimeout = TimeSpan.FromSeconds(120);
-=======
-        const string AdminUriFormat = "/$admin/{0}?{1}";
-        const string RequestUriFormat = "/devices/{0}?{1}";
-        const string JobsUriFormat = "/jobs{0}?{1}";
-        const string StatisticsUriFormat = "/statistics/devices?" + ClientApiVersionHelper.ApiVersionQueryString;
-        const string DevicesRequestUriFormat = "/devices/?top={0}&{1}";
-        const string DevicesQueryUriFormat = "/devices/query?" + ClientApiVersionHelper.ApiVersionQueryString;
-        const string WildcardEtag = "*";
-
-        const string ContinuationTokenHeader = "x-ms-continuation";
-        const string PageSizeHeader = "x-ms-max-item-count";
-
-        const string TwinUriFormat = "/twins/{0}?{1}";
-        const string TwinTagsUriFormat = "/twins/{0}/tags?{1}";
-        const string TwinDesiredPropertiesUriFormat = "/twins/{0}/properties/desired?{1}";
-
-#if ENABLE_MODULES_SDK
-        const string ModulesRequestUriFormat = "/devices/{0}/modules/{1}?{2}";
-        const string ModulesOnDeviceRequestUriFormat = "/devices/{0}/modules?{1}";
-        const string ModuleTwinUriFormat = "/twins/{0}/modules/{1}?{2}";
-
-        const string ConfigurationRequestUriFormat = "/configurations/{0}?{1}";
-        const string ConfigurationsRequestUriFormat = "/configurations/?top={0}&{1}";
-
-        const string ApplyConfigurationOnDeviceUriFormat = "/devices/{0}/applyConfigurationContent?" + ClientApiVersionHelper.ApiVersionQueryString;
-#endif
-
-        static readonly Regex DeviceIdRegex = new Regex(@"^[A-Za-z0-9\-:.+%_#*?!(),=@;$']{1,128}$", RegexOptions.Compiled | RegexOptions.IgnoreCase);
-        static readonly TimeSpan DefaultOperationTimeout = TimeSpan.FromSeconds(100);
-        static readonly TimeSpan DefaultGetDevicesOperationTimeout = TimeSpan.FromSeconds(120);
->>>>>>> 27063490
 
         IHttpClientHelper httpClientHelper;
         readonly string iotHubName;
