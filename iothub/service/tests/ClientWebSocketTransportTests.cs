﻿// Copyright (c) Microsoft. All rights reserved.
// Licensed under the MIT license. See LICENSE file in the project root for full license information.

namespace Microsoft.Azure.Devices.Api.Test
{
    using System;
    using System.Net;
    using System.Net.WebSockets;
    using System.Threading;
    using System.Threading.Tasks;

    using Microsoft.Azure.Amqp;
    using Microsoft.Azure.Amqp.Transport;
    using Microsoft.Azure.Devices;
    using Microsoft.Azure.Devices.Common;
    using Microsoft.VisualStudio.TestTools.UnitTesting;

    [TestClass]
    [TestCategory("Unit")]
    public class ClientWebSocketTransportTests
    {
<<<<<<< HEAD
        const string IotHubName = "localhost";
        const int Port = 13456;
        static HttpListener listener;
        static readonly Action<TransportAsyncCallbackArgs> onReadOperationComplete = OnReadOperationComplete;
        static readonly Action<TransportAsyncCallbackArgs> onWriteOperationComplete = OnWriteOperationComplete;
        static ClientWebSocketTransport clientWebSocketTransport;
=======
        private const string IotHubName = "localhost";
        private const int Port = 12346;
        private static HttpListener listener;
        private static readonly Action<TransportAsyncCallbackArgs> onReadOperationComplete = OnReadOperationComplete;
        private static readonly Action<TransportAsyncCallbackArgs> onWriteOperationComplete = OnWriteOperationComplete;
        private static ClientWebSocketTransport clientWebSocketTransport;
>>>>>>> 21ea0080
#if NET451
        static LegacyClientWebSocketTransport legacyClientWebSocketTransport;
#endif
        private static byte[] byteArray = new byte[10] { 0x5, 0x6, 0x7, 0x8, 0xA, 0xB, 0xC, 0xD, 0xE, 0xF };
        private static volatile bool readComplete;

        [AssemblyInitialize()]
        public static void AssembyInitialize(TestContext testcontext)
        {
            listener = new HttpListener();
            listener.Prefixes.Add("http://+:" + Port + WebSocketConstants.UriSuffix + "/");
            listener.Start();
            RunWebSocketServer().Fork();
        }

        [AssemblyCleanup()]
        public static void AssemblyCleanup()
        {
            listener.Stop();
        }

        [ExpectedException(typeof(AmqpException))]
        [TestMethod]
        public void ClientWebSocketTransportWriteWithoutConnectTest()
        {
            var websocket = new ClientWebSocket();
            var clientWebSocketTransport = new ClientWebSocketTransport(websocket, null, null);
            var args = new TransportAsyncCallbackArgs();
            args.SetBuffer(byteArray, 0, byteArray.Length);
            clientWebSocketTransport.WriteAsync(args);
        }

        [ExpectedException(typeof(AmqpException))]
        [TestMethod]
        public async Task ClientWebSocketTransportReadWithoutConnectTest()
        {
            var websocket = new ClientWebSocket();
            var clientWebSocketTransport = new ClientWebSocketTransport(websocket, null, null);
            var args = new TransportAsyncCallbackArgs();
            var byteArray = new byte[10];
            args.SetBuffer(byteArray, 0, 10);
            if (clientWebSocketTransport.ReadAsync(args))
            {
                while (!readComplete)
                {
                    Thread.Sleep(TimeSpan.FromSeconds(1));
                }
            }

            await websocket.CloseAsync(WebSocketCloseStatus.NormalClosure, "", CancellationToken.None).ConfigureAwait(false);
        }

        // The following tests can only be run in Administrator mode
        [TestMethod]
        [Timeout(10000)] // if it is going to fail, fail fast. Otherwise it can go on for 4+ minutes. :(
        public async Task ReadWriteTest()
        {
            var websocket = new ClientWebSocket();
            // Set SubProtocol to AMQPWSB10
            websocket.Options.AddSubProtocol(WebSocketConstants.SubProtocols.Amqpwsb10);
            Uri uri = new Uri("ws://" + IotHubName + ":" + Port + WebSocketConstants.UriSuffix);
            await websocket.ConnectAsync(uri, CancellationToken.None).ConfigureAwait(false);
            clientWebSocketTransport = new ClientWebSocketTransport(websocket, null, null);

            // Test Write API
            var args = new TransportAsyncCallbackArgs();
            args.CompletedCallback = onWriteOperationComplete;
            args.SetBuffer(byteArray, 0, byteArray.Length);
            clientWebSocketTransport.WriteAsync(args);

            // Test Read API
            args.CompletedCallback = onReadOperationComplete;
            if (clientWebSocketTransport.ReadAsync(args))
            {
                while (!readComplete)
                {
                    Thread.Sleep(TimeSpan.FromSeconds(1));
                }
            }

            // Once Read operation is complete, close websocket transport
            // Test Close API
            await clientWebSocketTransport.CloseAsync(TimeSpan.FromSeconds(30)).ConfigureAwait(false);
        }

        [ExpectedException(typeof(ObjectDisposedException))]
        [TestMethod]
        [Ignore] //TODO #318
        public async Task ReadAfterCloseTest()
        {
            var websocket = new ClientWebSocket();
            // Set SubProtocol to AMQPWSB10
            websocket.Options.AddSubProtocol(WebSocketConstants.SubProtocols.Amqpwsb10);
            var uri = new Uri("ws://" + IotHubName + ":" + Port + WebSocketConstants.UriSuffix);
            await websocket.ConnectAsync(uri, CancellationToken.None).ConfigureAwait(false);
            clientWebSocketTransport = new ClientWebSocketTransport(websocket, null, null);
            await clientWebSocketTransport.CloseAsync(TimeSpan.FromSeconds(30)).ConfigureAwait(false);

            var args = new TransportAsyncCallbackArgs();
            var byteArray = new byte[10];
            args.SetBuffer(byteArray, 0, 10);
            args.CompletedCallback = onReadOperationComplete;
            clientWebSocketTransport.ReadAsync(args);
        }

        [ExpectedException(typeof(ObjectDisposedException))]
        [TestMethod]
        [Ignore] //TODO #318
        public async Task WriteAfterCloseTest()
        {
            var websocket = new ClientWebSocket();
            // Set SubProtocol to AMQPWSB10
            websocket.Options.AddSubProtocol(WebSocketConstants.SubProtocols.Amqpwsb10);
            var uri = new Uri("ws://" + IotHubName + ":" + Port + WebSocketConstants.UriSuffix);
            await websocket.ConnectAsync(uri, CancellationToken.None).ConfigureAwait(false);
            clientWebSocketTransport = new ClientWebSocketTransport(websocket, null, null);
            await clientWebSocketTransport.CloseAsync(TimeSpan.FromSeconds(30)).ConfigureAwait(false);

            var args = new TransportAsyncCallbackArgs();
            args.SetBuffer(byteArray, 0, byteArray.Length);
            args.CompletedCallback = onWriteOperationComplete;
            clientWebSocketTransport.WriteAsync(args);
        }

        [ExpectedException(typeof(ObjectDisposedException))]
        [TestMethod]
        public async Task ReadAfterAbortTest()
        {
            var websocket = new ClientWebSocket();
            // Set SubProtocol to AMQPWSB10
            websocket.Options.AddSubProtocol(WebSocketConstants.SubProtocols.Amqpwsb10);
            Uri uri = new Uri("ws://" + IotHubName + ":" + Port + WebSocketConstants.UriSuffix);
            await websocket.ConnectAsync(uri, CancellationToken.None).ConfigureAwait(false);
            clientWebSocketTransport = new ClientWebSocketTransport(websocket, null, null);
            clientWebSocketTransport.Abort();
            var args = new TransportAsyncCallbackArgs();
            var byteArray = new byte[10];
            args.SetBuffer(byteArray, 0, 10);
            clientWebSocketTransport.ReadAsync(args);
        }

        [ExpectedException(typeof(ObjectDisposedException))]
        [TestMethod]
        [Ignore] //TODO #318
        public async Task WriteAfterAbortTest()
        {
            var websocket = new ClientWebSocket();
            // Set SubProtocol to AMQPWSB10
            websocket.Options.AddSubProtocol(WebSocketConstants.SubProtocols.Amqpwsb10);
            Uri uri = new Uri("ws://" + IotHubName + ":" + Port + WebSocketConstants.UriSuffix);
            await websocket.ConnectAsync(uri, CancellationToken.None).ConfigureAwait(false);
            clientWebSocketTransport = new ClientWebSocketTransport(websocket, null, null);
            clientWebSocketTransport.Abort();
            var args = new TransportAsyncCallbackArgs();
            args.SetBuffer(byteArray, 0, byteArray.Length);
            clientWebSocketTransport.WriteAsync(args);
        }

#if NET451
        [ExpectedException(typeof(AmqpException))]
        [TestMethod]
        public void LegacyClientWebSocketTransportWriteWithoutConnectTest()
        {
            var websocket = new IotHubClientWebSocket(WebSocketConstants.SubProtocols.Amqpwsb10);
            var clientWebSocketTransport = new LegacyClientWebSocketTransport(websocket, TimeSpan.FromSeconds(60), null, null);
            var args = new TransportAsyncCallbackArgs();
            args.SetBuffer(byteArray, 0, byteArray.Length);
            clientWebSocketTransport.WriteAsync(args);
        }

        [ExpectedException(typeof(AmqpException))]
        [TestMethod]
        public async Task LegacyClientWebSocketTransportReadWithoutConnectTest()
        {
            var websocket = new IotHubClientWebSocket(WebSocketConstants.SubProtocols.Amqpwsb10);
            var clientWebSocketTransport = new LegacyClientWebSocketTransport(websocket, TimeSpan.FromSeconds(60), null, null);
            var args = new TransportAsyncCallbackArgs();
            var byteArray = new byte[10];
            args.SetBuffer(byteArray, 0, 10);
            if (clientWebSocketTransport.ReadAsync(args))
            {
                while (!readComplete)
                {
                    Thread.Sleep(TimeSpan.FromSeconds(1));
                }
            }

            await websocket.CloseAsync().ConfigureAwait(false);
        }

        // The following tests can only be run in Administrator mode
        [TestMethod]
        [Ignore] //TODO #318
        public async Task LegacyWebSocketReadWriteTest()
        {
            var websocket = new IotHubClientWebSocket(WebSocketConstants.SubProtocols.Amqpwsb10);
            await websocket.ConnectAsync(IotHubName, Port, "ws://", TimeSpan.FromMinutes(1)).ConfigureAwait(false);

            legacyClientWebSocketTransport = new LegacyClientWebSocketTransport(websocket, TimeSpan.FromSeconds(60), null, null);

            // Test Write API
            TransportAsyncCallbackArgs args = new TransportAsyncCallbackArgs();
            args.CompletedCallback = onWriteOperationComplete;
            args.SetBuffer(byteArray, 0, byteArray.Length);
            legacyClientWebSocketTransport.WriteAsync(args);

            // Test Read API
            args.CompletedCallback = onReadOperationComplete;
            if (legacyClientWebSocketTransport.ReadAsync(args))
            {
                while (!readComplete)
                {
                    Thread.Sleep(TimeSpan.FromSeconds(1));
                }
            }

            // Once Read operation is complete, close websocket transport
            legacyClientWebSocketTransport.CloseAsync(TimeSpan.FromSeconds(30)).Wait(CancellationToken.None);
        }

        [ExpectedException(typeof(ObjectDisposedException))]
        [TestMethod]
        [Ignore] //TODO #318
        public async Task LegacyWebSocketReadAfterCloseTest()
        {
            var websocket = new IotHubClientWebSocket(WebSocketConstants.SubProtocols.Amqpwsb10);
            await websocket.ConnectAsync(IotHubName, Port, "ws://", TimeSpan.FromMinutes(1)).ConfigureAwait(false);
            legacyClientWebSocketTransport = new LegacyClientWebSocketTransport(websocket, TimeSpan.FromMinutes(1), null, null);
            await legacyClientWebSocketTransport.CloseAsync(TimeSpan.FromSeconds(30)).ConfigureAwait(false);
            var args = new TransportAsyncCallbackArgs();
            var byteArray = new byte[10];
            args.SetBuffer(byteArray, 0, 10);
            legacyClientWebSocketTransport.ReadAsync(args);
        }

        [ExpectedException(typeof(ObjectDisposedException))]
        [TestMethod]
        [Ignore] //TODO #318
        public async Task LegacyWebSocketWriteAfterCloseTest()
        {
            var websocket = new IotHubClientWebSocket(WebSocketConstants.SubProtocols.Amqpwsb10);
            await websocket.ConnectAsync(IotHubName, Port, "ws://", TimeSpan.FromMinutes(1)).ConfigureAwait(false);
            legacyClientWebSocketTransport = new LegacyClientWebSocketTransport(websocket, TimeSpan.FromMinutes(1), null, null);
            await legacyClientWebSocketTransport.CloseAsync(TimeSpan.FromSeconds(30)).ConfigureAwait(false);
            var args = new TransportAsyncCallbackArgs();
            args.SetBuffer(byteArray, 0, byteArray.Length);
            legacyClientWebSocketTransport.WriteAsync(args);
        }

        [ExpectedException(typeof(ObjectDisposedException))]
        [TestMethod]
        [Ignore] //TODO #318
        public async Task LegacyWebSocketReadAfterAbortTest()
        {
            var websocket = new IotHubClientWebSocket(WebSocketConstants.SubProtocols.Amqpwsb10);
            await websocket.ConnectAsync(IotHubName, Port, "ws://", TimeSpan.FromMinutes(1)).ConfigureAwait(false);
            legacyClientWebSocketTransport = new LegacyClientWebSocketTransport(websocket, TimeSpan.FromMinutes(1), null, null);
            legacyClientWebSocketTransport.Abort();

            var args = new TransportAsyncCallbackArgs();
            var byteArray = new byte[10];
            args.SetBuffer(byteArray, 0, 10);
            legacyClientWebSocketTransport.ReadAsync(args);
            Assert.Fail("Did not throw object disposed exception");
        }

        [ExpectedException(typeof(ObjectDisposedException))]
        [TestMethod]
        [Ignore] //TODO #318
        public async Task LegacyWebSocketWriteAfterAbortTest()
        {
            var websocket = new IotHubClientWebSocket(WebSocketConstants.SubProtocols.Amqpwsb10);
            await websocket.ConnectAsync(IotHubName, Port, "ws://", TimeSpan.FromMinutes(1)).ConfigureAwait(false);
            legacyClientWebSocketTransport = new LegacyClientWebSocketTransport(websocket, TimeSpan.FromMinutes(1), null, null);
            legacyClientWebSocketTransport.Abort();

            var args = new TransportAsyncCallbackArgs();
            args.SetBuffer(byteArray, 0, byteArray.Length);
            legacyClientWebSocketTransport.WriteAsync(args);
            Assert.Fail("Did not throw object disposed exception");
        }
#endif

        private static void OnWriteOperationComplete(TransportAsyncCallbackArgs args)
        {
            if (args.BytesTransfered != byteArray.Length)
            {
                throw new InvalidOperationException("All the bytes sent were not transferred");
            }

            if (args.Exception != null)
            {
                throw args.Exception;
            }
        }

        private static void OnReadOperationComplete(TransportAsyncCallbackArgs args)
        {
            if (args.Exception != null)
            {
                throw args.Exception;
            }

            // Verify that data matches what was sent
            if (byteArray.Length != args.Count)
            {
                throw new InvalidOperationException("Expected " + byteArray.Length + " bytes in response");
            }

            for (int i = 0; i < args.Count; i++)
            {
                if (byteArray[i] != args.Buffer[i])
                {
                    throw new InvalidOperationException("Response contents do not match what was sent");
                }
            }

            readComplete = true;
        }

        static public async Task RunWebSocketServer()
        {
            try
            {
                while (true)
                {
                    HttpListenerContext context = await listener.GetContextAsync().ConfigureAwait(false);
                    if (!context.Request.IsWebSocketRequest)
                    {
                        context.Response.StatusCode = (int)HttpStatusCode.BadRequest;
                        context.Response.Close();
                    }

                    HttpListenerWebSocketContext webSocketContext = await context.AcceptWebSocketAsync(WebSocketConstants.SubProtocols.Amqpwsb10, 8 * 1024, TimeSpan.FromMinutes(5)).ConfigureAwait(false);

                    var buffer = new byte[1 * 1024];
                    var arraySegment = new ArraySegment<byte>(buffer);
                    var cancellationToken = new CancellationToken();
                    WebSocketReceiveResult receiveResult = await webSocketContext.WebSocket.ReceiveAsync(arraySegment, cancellationToken).ConfigureAwait(false);

                    // Echo the data back to the client
                    var responseCancellationToken = new CancellationToken();
                    var responseBuffer = new byte[receiveResult.Count];
                    for (int i = 0; i < receiveResult.Count; i++)
                    {
                        responseBuffer[i] = arraySegment.Array[i];
                    }

                    var responseSegment = new ArraySegment<byte>(responseBuffer);
                    await webSocketContext.WebSocket.SendAsync(responseSegment, WebSocketMessageType.Binary, true, responseCancellationToken).ConfigureAwait(false);

                    // Have a pending read
                    using var source = new CancellationTokenSource(TimeSpan.FromSeconds(60));
                    WebSocketReceiveResult result = await webSocketContext.WebSocket.ReceiveAsync(arraySegment, source.Token).ConfigureAwait(false);
                    int bytes = result.Count;
                }
            }
            catch (TaskCanceledException)
            {
                return;
            }
            catch (ObjectDisposedException)
            {
                return;
            }
            catch (WebSocketException)
            {
                return;
            }
            catch (HttpListenerException)
            {
                return;
            }
        }
    }
}<|MERGE_RESOLUTION|>--- conflicted
+++ resolved
@@ -19,21 +19,12 @@
     [TestCategory("Unit")]
     public class ClientWebSocketTransportTests
     {
-<<<<<<< HEAD
-        const string IotHubName = "localhost";
-        const int Port = 13456;
-        static HttpListener listener;
-        static readonly Action<TransportAsyncCallbackArgs> onReadOperationComplete = OnReadOperationComplete;
-        static readonly Action<TransportAsyncCallbackArgs> onWriteOperationComplete = OnWriteOperationComplete;
-        static ClientWebSocketTransport clientWebSocketTransport;
-=======
         private const string IotHubName = "localhost";
         private const int Port = 12346;
         private static HttpListener listener;
         private static readonly Action<TransportAsyncCallbackArgs> onReadOperationComplete = OnReadOperationComplete;
         private static readonly Action<TransportAsyncCallbackArgs> onWriteOperationComplete = OnWriteOperationComplete;
         private static ClientWebSocketTransport clientWebSocketTransport;
->>>>>>> 21ea0080
 #if NET451
         static LegacyClientWebSocketTransport legacyClientWebSocketTransport;
 #endif
