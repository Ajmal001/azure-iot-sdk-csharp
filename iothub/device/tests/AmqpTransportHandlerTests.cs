﻿// Copyright (c) Microsoft. All rights reserved.
// Licensed under the MIT license. See LICENSE file in the project root for full license information

using System;
using System.Collections.Generic;
using System.Threading;
using System.Threading.Tasks;
using Microsoft.Azure.Devices.Client.Test.ConnectionString;
using Microsoft.Azure.Devices.Client.Transport.Amqp;
using Microsoft.VisualStudio.TestTools.UnitTesting;

namespace Microsoft.Azure.Devices.Client.Test.Transport
{
    [TestClass]
    [TestCategory("Unit")]
    public class AmqpTransportHandlerTests
    {
        private const string DumpyConnectionString = "HostName=Do.Not.Exist;SharedAccessKeyName=AllAccessKey;DeviceId=FakeDevice;SharedAccessKey=dGVzdFN0cmluZzE=";

        [TestMethod]
        public async Task AmqpTransportHandlerOpenAsyncTokenCancellationRequested()
        {
            await TestOperationCanceledByToken(token => CreateFromConnectionString().OpenAsync(token)).ConfigureAwait(false);
        }

        [TestMethod]
        public async Task AmqpTransportHandlerSendEventAsyncTokenCancellationRequested()
        {
            await TestOperationCanceledByToken(token => CreateFromConnectionString().SendEventAsync(new Message(), token)).ConfigureAwait(false);
        }

        [TestMethod]
        public async Task AmqpTransportHandlerSendEventAsyncMultipleMessagesTokenCancellationRequested()
        {
            await TestOperationCanceledByToken(token => CreateFromConnectionString().SendEventAsync(new List<Message>(), token)).ConfigureAwait(false);
        }

        [TestMethod]
        public async Task AmqpTransportHandlerReceiveAsyncTokenCancellationRequested()
        {
            await TestOperationCanceledByToken(token => CreateFromConnectionString().ReceiveAsync(token)).ConfigureAwait(false);
        }

        [TestMethod]
        public async Task AmqpTransportHandlerCompleteAsyncTokenCancellationRequested()
        {
            await TestOperationCanceledByToken(token => CreateFromConnectionString().CompleteAsync(Guid.NewGuid().ToString(), token)).ConfigureAwait(false);
        }

        [TestMethod]
        public async Task AmqpTransportHandlerAbandonAsyncTokenCancellationRequested()
        {
            await TestOperationCanceledByToken(token => CreateFromConnectionString().AbandonAsync(Guid.NewGuid().ToString(), token)).ConfigureAwait(false);
        }

        [TestMethod]
        public async Task AmqpTransportHandlerRejectAsyncTokenCancellationRequested()
        {
            await TestOperationCanceledByToken(token => CreateFromConnectionString().RejectAsync(Guid.NewGuid().ToString(), token)).ConfigureAwait(false);
        }

        [Ignore] // TODO #584 Uncomment later once we support throwing exceptions on TransportSettingsChange
        [TestMethod]
        public void AmqpTransportHandler_RejectAmqpSettingsChange()
        {
            //var amqpTransportHandler1 = new AmqpTransportHandler(new PipelineContext(), IotHubConnectionString.Parse(DumpyConnectionString), new AmqpTransportSettings(TransportType.Amqp_Tcp_Only, 60, new AmqpConnectionPoolSettings()
            //{
            //    Pooling = true,
            //    MaxPoolSize = 10,
            //    ConnectionIdleTimeout = TimeSpan.FromMinutes(1)
            //}));
            //
            //try
            //{
            //    // Try to create a set AmqpTransportHandler with different connection pool settings.
            //    var amqpTransportHandler2 = new AmqpTransportHandler(new PipelineContext(), IotHubConnectionString.Parse(DumpyConnectionString), new AmqpTransportSettings(TransportType.Amqp_Tcp_Only, 60, new AmqpConnectionPoolSettings()
            //    {
            //        Pooling = true,
            //        MaxPoolSize = 7, // different pool size
            //        ConnectionIdleTimeout = TimeSpan.FromMinutes(1)
            //    }));
            //}
            //catch (ArgumentException ae)
            //{
            //    Assert.IsTrue(ae.Message.Contains("AmqpTransportSettings cannot be modified from the initial settings."), "Did not return the correct error message");
            //}
        }

<<<<<<< HEAD
        #region Device Streaming
        const string fakeDeviceStreamSGWUrl = "wss://sgw.eastus2euap-001.streams.azure-devices.net/bridges/iot-sdks-tcpstreaming/E2E_DeviceStreamingTests_Sasl_f88fd19b-ed0d-496b-b32c-6346ca61d289/E2E_DeviceStreamingTests_b82c9ec4-4fb3-432a-bfb5-af484966a7d4c002f7a841b8/3a6a2eba4b525c38bfcb";
        const string fakeDeviceStreamAuthToken = "eyJ0eXAiOiJKV1QiLCJhbGciOiJIUzI1NiJ9.eyJleHAiOjE1NDgzNTU0ODEsImp0aSI6InFfdlllQkF4OGpmRW5tTWFpOHhSNTM2QkpxdTZfRlBOa2ZWSFJieUc4bUUiLCJpb3RodWIRrcy10Y3BzdHJlYW1pbmciOiJpb3Qtc2ifQ.X_HIb53nDsCT2SZ0P4-vnA_Wz94jxYRLbk_5nvP9bj8";

        [TestMethod]
        public async Task AmqpTransportHandlerEnableStreamsAsyncTokenCancellationRequested()
        {
            await TestOperationCanceledByToken(token => CreateFromConnectionString().EnableStreamsAsync(token)).ConfigureAwait(false);
        }

        [TestMethod]
        public async Task AmqpTransportHandlerDisableStreamsAsyncTokenCancellationRequested()
        {
            await TestOperationCanceledByToken(token => CreateFromConnectionString().DisableStreamsAsync(token)).ConfigureAwait(false);
        }

        [TestMethod]
        public async Task AmqpTransportHandlerWaitForDeviceStreamRequestAsyncTokenCancellationRequested()
        {
            await TestOperationCanceledByToken(token => CreateFromConnectionString().WaitForDeviceStreamRequestAsync(token)).ConfigureAwait(false);
        }

        [TestMethod]
        public async Task AmqpTransportHandlerAcceptDeviceStreamRequestAsyncTokenCancellationRequested()
        {
            DeviceStreamRequest request = new DeviceStreamRequest("1", "StreamA", new Uri(fakeDeviceStreamSGWUrl), fakeDeviceStreamAuthToken);
            await TestOperationCanceledByToken(token => CreateFromConnectionString().AcceptDeviceStreamRequestAsync(request, token)).ConfigureAwait(false);
        }

        [TestMethod]
        public async Task AmqpTransportHandlerRejectDeviceStreamRequestAsyncTokenCancellationRequested()
        {
            DeviceStreamRequest request = new DeviceStreamRequest("1", "StreamA", new Uri(fakeDeviceStreamSGWUrl), fakeDeviceStreamAuthToken);
            await TestOperationCanceledByToken(token => CreateFromConnectionString().RejectDeviceStreamRequestAsync(request, token)).ConfigureAwait(false);
        }
        #endregion

        async Task TestOperationCanceledByToken(Func<CancellationToken, Task> asyncMethod)
=======
        private async Task TestOperationCanceledByToken(Func<CancellationToken, Task> asyncMethod)
>>>>>>> adadb4d4
        {
            var tokenSource = new CancellationTokenSource();
            tokenSource.Cancel();

            try
            {
                await asyncMethod(tokenSource.Token).ConfigureAwait(false);
                Assert.Fail("Fail to skip execution of this operation using cancellation token.");
            }
            catch (OperationCanceledException) { }
        }

        private AmqpTransportHandler CreateFromConnectionString()
        {
            return new AmqpTransportHandler(
                new PipelineContext(),
                IotHubConnectionStringExtensions.Parse(DumpyConnectionString),
                new AmqpTransportSettings(TransportType.Amqp_Tcp_Only));
        }
    }
}<|MERGE_RESOLUTION|>--- conflicted
+++ resolved
@@ -1,4 +1,6 @@
 ﻿// Copyright (c) Microsoft. All rights reserved.
+// Licensed under the MIT license. See LICENSE file in the project root for full license information.
+// Copyright (c) Microsoft. All rights reserved.
 // Licensed under the MIT license. See LICENSE file in the project root for full license information
 
 using System;
@@ -86,10 +88,10 @@
             //}
         }
 
-<<<<<<< HEAD
         #region Device Streaming
-        const string fakeDeviceStreamSGWUrl = "wss://sgw.eastus2euap-001.streams.azure-devices.net/bridges/iot-sdks-tcpstreaming/E2E_DeviceStreamingTests_Sasl_f88fd19b-ed0d-496b-b32c-6346ca61d289/E2E_DeviceStreamingTests_b82c9ec4-4fb3-432a-bfb5-af484966a7d4c002f7a841b8/3a6a2eba4b525c38bfcb";
-        const string fakeDeviceStreamAuthToken = "eyJ0eXAiOiJKV1QiLCJhbGciOiJIUzI1NiJ9.eyJleHAiOjE1NDgzNTU0ODEsImp0aSI6InFfdlllQkF4OGpmRW5tTWFpOHhSNTM2QkpxdTZfRlBOa2ZWSFJieUc4bUUiLCJpb3RodWIRrcy10Y3BzdHJlYW1pbmciOiJpb3Qtc2ifQ.X_HIb53nDsCT2SZ0P4-vnA_Wz94jxYRLbk_5nvP9bj8";
+
+        private const string fakeDeviceStreamSGWUrl = "wss://sgw.eastus2euap-001.streams.azure-devices.net/bridges/iot-sdks-tcpstreaming/E2E_DeviceStreamingTests_Sasl_f88fd19b-ed0d-496b-b32c-6346ca61d289/E2E_DeviceStreamingTests_b82c9ec4-4fb3-432a-bfb5-af484966a7d4c002f7a841b8/3a6a2eba4b525c38bfcb";
+        private const string fakeDeviceStreamAuthToken = "eyJ0eXAiOiJKV1QiLCJhbGciOiJIUzI1NiJ9.eyJleHAiOjE1NDgzNTU0ODEsImp0aSI6InFfdlllQkF4OGpmRW5tTWFpOHhSNTM2QkpxdTZfRlBOa2ZWSFJieUc4bUUiLCJpb3RodWIRrcy10Y3BzdHJlYW1pbmciOiJpb3Qtc2ifQ.X_HIb53nDsCT2SZ0P4-vnA_Wz94jxYRLbk_5nvP9bj8";
 
         [TestMethod]
         public async Task AmqpTransportHandlerEnableStreamsAsyncTokenCancellationRequested()
@@ -122,12 +124,10 @@
             DeviceStreamRequest request = new DeviceStreamRequest("1", "StreamA", new Uri(fakeDeviceStreamSGWUrl), fakeDeviceStreamAuthToken);
             await TestOperationCanceledByToken(token => CreateFromConnectionString().RejectDeviceStreamRequestAsync(request, token)).ConfigureAwait(false);
         }
-        #endregion
 
-        async Task TestOperationCanceledByToken(Func<CancellationToken, Task> asyncMethod)
-=======
+        #endregion Device Streaming
+
         private async Task TestOperationCanceledByToken(Func<CancellationToken, Task> asyncMethod)
->>>>>>> adadb4d4
         {
             var tokenSource = new CancellationTokenSource();
             tokenSource.Cancel();
