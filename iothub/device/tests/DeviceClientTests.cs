--- conflicted
+++ resolved
@@ -1,14 +1,11 @@
 ﻿// Copyright (c) Microsoft. All rights reserved.
 // Licensed under the MIT license. See LICENSE file in the project root for full license information.
 
-<<<<<<< HEAD
-=======
 using FluentAssertions;
 using Microsoft.Azure.Devices.Client.Transport.Mqtt;
 using Microsoft.Azure.Devices.Shared;
 using Microsoft.VisualStudio.TestTools.UnitTesting;
 using NSubstitute;
->>>>>>> 0a9ac93d
 using System;
 using System.Collections.Generic;
 using System.IO;
