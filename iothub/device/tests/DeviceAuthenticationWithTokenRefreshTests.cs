--- conflicted
+++ resolved
@@ -117,9 +117,6 @@
             Assert.AreEqual(null, csBuilder.SharedAccessKey);
             Assert.AreEqual(null, csBuilder.SharedAccessKeyName);
         }
-<<<<<<< HEAD
-        
-=======
 
         [TestMethod]
         public void DeviceAuthenticationWithTokenRefresh_Populate_InvalidConnectionStringBuilder_Fail()
@@ -173,7 +170,6 @@
             Assert.IsTrue(Math.Abs(timeDelta) < 3, $"Expiration time delta is {timeDelta}");
         }
 
->>>>>>> b72c486c
         [TestMethod]
         public async Task DeviceAuthenticationWithSakRefresh_SharedAccessKeyConnectionString_HasRefresher()
         {
