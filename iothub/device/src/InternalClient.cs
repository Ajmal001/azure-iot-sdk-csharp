--- conflicted
+++ resolved
@@ -82,26 +82,16 @@
     /// </summary>
     internal class InternalClient : IDisposable
     {
-<<<<<<< HEAD
+        private int _diagnosticSamplingPercentage = 0;
+        private uint _operationTimeoutInMilliseconds = DeviceClient.DefaultOperationTimeoutInMilliseconds;
         private const double _defaultDeviceStreamingTimeoutSecs = 60;
-        private uint _operationTimeoutInMilliseconds = DeviceClient.DefaultOperationTimeoutInMilliseconds;
-        private int _diagnosticSamplingPercentage = 0;
-        private ITransportSettings[] transportSettings;
-        private SemaphoreSlim methodsDictionarySemaphore = new SemaphoreSlim(1, 1);
-        private readonly SemaphoreSlim receiveSemaphore = new SemaphoreSlim(1, 1);
-        private SemaphoreSlim deviceStreamsSemaphore = new SemaphoreSlim(1, 1);
-        private volatile Dictionary<string, Tuple<MessageHandler, object>> receiveEventEndpoints;
-        private volatile Tuple<MessageHandler, object> defaultEventCallback;
-        private ProductInfo productInfo = new ProductInfo();
-=======
-        private int _diagnosticSamplingPercentage = 0;
         private readonly ITransportSettings[] _transportSettings;
         private readonly SemaphoreSlim _methodsDictionarySemaphore = new SemaphoreSlim(1, 1);
         private readonly SemaphoreSlim _receiveSemaphore = new SemaphoreSlim(1, 1);
+        private readonly SemaphoreSlim deviceStreamsSemaphore = new SemaphoreSlim(1, 1);
         private volatile Dictionary<string, Tuple<MessageHandler, object>> _receiveEventEndpoints;
         private volatile Tuple<MessageHandler, object> _defaultEventCallback;
         private readonly ProductInfo _productInfo = new ProductInfo();
->>>>>>> adadb4d4
 
         /// <summary>
         /// Stores Methods supported by the client device and their associated delegate.
@@ -980,6 +970,7 @@
         }
 
         #region DEVICE STREAMING
+
         public Task<DeviceStreamRequest> WaitForDeviceStreamRequestAsync()
         {
             try
@@ -1048,7 +1039,8 @@
 
             await this.InnerHandler.EnableStreamsAsync(cancellationToken).ConfigureAwait(false);
         }
-#endregion DEVICE STREAMING
+
+        #endregion DEVICE STREAMING
 
         /// <summary>
         /// Registers a new delegate for the connection status changed callback. If a delegate is already associated,
@@ -1736,14 +1728,10 @@
 
         private static bool IsCausedByTimeoutOrCanncellation(Exception ex)
         {
-<<<<<<< HEAD
-            return ex is OperationCanceledException || (ex is IotHubCommunicationException && (ex.InnerException is OperationCanceledException || ex.InnerException is TimeoutException));
-=======
             return ex is OperationCanceledException
                 || (ex is IotHubCommunicationException
                     && (ex.InnerException is OperationCanceledException
                     || ex.InnerException is TimeoutException));
->>>>>>> adadb4d4
         }
     }
 }