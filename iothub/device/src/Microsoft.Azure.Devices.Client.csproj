<Project Sdk="Microsoft.NET.Sdk">
  <PropertyGroup>
    <TargetFrameworks Condition="'$(OS)' == 'Windows_NT'">netstandard2.1;netstandard2.0;net472;net451</TargetFrameworks>
    <TargetFrameworks Condition="'$(OS)' != 'Windows_NT'">netstandard2.1;netstandard2.0</TargetFrameworks>
    <LangVersion>8.0</LangVersion>
    <!-- TODO #176: Enable warnings as errors. -->
    <TreatWarningsAsErrors>false</TreatWarningsAsErrors>
    <RootNamespace>Microsoft.Azure.Devices.Client</RootNamespace>
    <AllowUnsafeBlocks>true</AllowUnsafeBlocks>
    <GenerateDocumentationFile>true</GenerateDocumentationFile>
    <OutputPath>.\bin\$(Configuration)</OutputPath>
    <DocumentationFile>$(OutputPath)\$(TargetFramework)\$(AssemblyName).xml</DocumentationFile>

    <!-- Don't auto-compile platform specific files: -->
    <DefaultItemExcludes>ModernDotNet/**;net451/**;$(DefaultItemExcludes)</DefaultItemExcludes>

    <RootDir>$(MSBuildProjectDirectory)\..\..\..</RootDir>
  </PropertyGroup>

  <!-- delay sign the assembly for Release build -->
  <PropertyGroup Condition=" '$(Configuration)' == 'Release' AND '$(AZURE_IOT_DONOTSIGN.ToUpper())' != 'TRUE' ">
    <AssemblyOriginatorKeyFile>$(RootDir)\35MSSharedLib1024.snk</AssemblyOriginatorKeyFile>
    <DelaySign>true</DelaySign>
    <SignAssembly>true</SignAssembly>
  </PropertyGroup>

  <PropertyGroup>
<<<<<<< HEAD
    <Version>1.29.1-preview-002</Version>
=======
    <Version>1.28.0</Version>
>>>>>>> 5fd65d56
    <Title>Microsoft Azure IoT Device Client SDK</Title>
    <IncludeSource>True</IncludeSource>
    <IncludeSymbols>True</IncludeSymbols>
    <SymbolPackageFormat>snupkg</SymbolPackageFormat>
    <Authors>Microsoft</Authors>
    <PackageRequireLicenseAcceptance>true</PackageRequireLicenseAcceptance>
    <PackageLicenseFile>LICENSE</PackageLicenseFile>
    <Description>Device SDK for Azure IoT Hub</Description>
    <PackageIcon>nugetIcon.png</PackageIcon>
    <PackageProjectUrl>https://github.com/Azure/azure-iot-sdk-csharp</PackageProjectUrl>
    <Copyright>© Microsoft Corporation. All rights reserved.</Copyright>
    <PackageTags>IoT Microsoft Azure IoTHub Device Client .NET AMQP MQTT HTTP</PackageTags>
  </PropertyGroup>

  <ItemGroup>
    <None Include="$(RootDir)\LICENSE" Pack="true" PackagePath="" />
    <None Include="$(RootDir)\shared\icons\nugetIcon.png" Pack="true" PackagePath="" />
  </ItemGroup>

  <PropertyGroup>
    <common>$(RootDir)\common\src</common>
  </PropertyGroup>

  <PropertyGroup>
    <SupportsNetStandard20AndAbove Condition="'$(TargetFramework)' == 'netstandard2.1' Or '$(TargetFramework)' == 'netstandard2.0' Or '$(TargetFramework)' == 'net472'">true</SupportsNetStandard20AndAbove>
  </PropertyGroup>

  <ItemGroup>
    <PackageReference Include="DotNetty.Codecs.Mqtt" Version="0.6.0" />
    <PackageReference Include="DotNetty.Handlers" Version="0.6.0" />
    <PackageReference Include="Microsoft.Azure.Amqp" Version="2.4.4" />
    <PackageReference Include="Newtonsoft.Json" Version="12.0.3" />
    <PackageReference Include="WindowsAzure.Storage" Version="9.3.2" />
  </ItemGroup>

  <ItemGroup>
    <ProjectReference Include="$(RootDir)\shared\src\Microsoft.Azure.Devices.Shared.csproj" />
  </ItemGroup>

  <ItemGroup>
    <Compile Include="$(Common)\Logging.Common.cs">
      <Link>Common\Logging.Common.cs</Link>
    </Compile>
  </ItemGroup>

  <!-- Net451 -->
  <ItemGroup Condition=" '$(TargetFramework)' == 'net451' ">
    <Compile Include="$(Common)\DefaultWebProxySettings.cs" />
    <Compile Include="net451\IotHubClientWebSocket.cs" />
    <Compile Include="net451\Common\LegacyClientWebSocketTransport.cs" />
    <Compile Include="net451\Common\IOThreadTimer.cs" />
    <Compile Include="net451\Common\Interop\UnsafeNativeMethods.cs" />
  </ItemGroup>
  <ItemGroup Condition=" '$(TargetFramework)' == 'net451' ">
    <Reference Include="System.Configuration" />
    <Reference Include="System.Net.Http.WebRequest" />
    <Reference Include="System.Transactions" />
    <Reference Include="System.Web" />
    <Reference Include="System.Net.Http" />
    <PackageReference Include="Microsoft.AspNet.WebApi.Client" Version="5.2.3" />
    <PackageReference Include="Microsoft.Owin" Version="4.0.0" />
  </ItemGroup>

  <ItemGroup Condition=" '$(TargetFramework)' == 'net472' ">
    <Reference Include="System.Web" />
    <PackageReference Include="System.Net.Http" Version="4.3.4" />
  </ItemGroup>

  <!-- NetStandard 2.1, NetStandard 2.0 and net472 -->
  <ItemGroup Condition="'$(SupportsNetStandard20AndAbove)' == 'true'">
    <Compile Include="$(Common)\DefaultWebProxySettings.cs" />
    <Compile Include="ModernDotNet\Common\IOThreadTimerSlim.cs" />
    <Compile Include="ModernDotNet\HsmAuthentication\Transport\HttpUdsMessageHandler.cs" />
    <Compile Include="ModernDotNet\HsmAuthentication\Transport\HttpBufferedStream.cs" />
    <Compile Include="ModernDotNet\HsmAuthentication\Transport\HttpRequestResponseSerializer.cs" />
    <Compile Include="ModernDotNet\HsmAuthentication\Transport\UnixDomainSocketEndPoint.cs" />
  </ItemGroup>
  <ItemGroup Condition="'$(SupportsNetStandard20AndAbove)' == 'true'">
    <PackageReference Include="System.Configuration.ConfigurationManager" Version="4.4.1" />
    <PackageReference Include="Microsoft.Win32.Registry" Version="4.5.0" />
  </ItemGroup>

  <ItemGroup>
    <!-- FXCop -->
    <PackageReference Condition=" '$(Configuration)' == 'Debug' " Include="Microsoft.CodeAnalysis.FxCopAnalyzers" Version="2.9.8">
      <PrivateAssets>all</PrivateAssets>
      <IncludeAssets>runtime; build; native; contentfiles; analyzers; buildtransitive</IncludeAssets>
    </PackageReference>
  </ItemGroup>
</Project><|MERGE_RESOLUTION|>--- conflicted
+++ resolved
@@ -25,11 +25,7 @@
   </PropertyGroup>
 
   <PropertyGroup>
-<<<<<<< HEAD
     <Version>1.29.1-preview-002</Version>
-=======
-    <Version>1.28.0</Version>
->>>>>>> 5fd65d56
     <Title>Microsoft Azure IoT Device Client SDK</Title>
     <IncludeSource>True</IncludeSource>
     <IncludeSymbols>True</IncludeSymbols>
