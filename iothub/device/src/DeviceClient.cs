--- conflicted
+++ resolved
@@ -571,8 +571,7 @@
         /// <param name="cancellationToken">A cancellation token to cancel the operation.</param>
         /// <exception cref="OperationCanceledException">Thrown when the operation has been canceled.</exception>
         public Task UpdateReportedPropertiesAsync(TwinCollection reportedProperties, CancellationToken cancellationToken) =>
-<<<<<<< HEAD
-            this.internalClient.UpdateReportedPropertiesAsync(reportedProperties, cancellationToken);
+            InternalClient.UpdateReportedPropertiesAsync(reportedProperties, cancellationToken);
 
         #region Device Streaming
 
@@ -581,7 +580,7 @@
         /// </summary>
         /// <returns>A stream request when received</returns>
         public Task<DeviceStreamRequest> WaitForDeviceStreamRequestAsync()
-            => this.internalClient.WaitForDeviceStreamRequestAsync();
+            => InternalClient.WaitForDeviceStreamRequestAsync();
 
         /// <summary>
         /// Waits for an incoming Cloud-to-Device Stream request.
@@ -589,7 +588,7 @@
         /// <param name="cancellationToken">Token used for cancelling this operation.</param>
         /// <returns>A stream request when received</returns>
         public Task<DeviceStreamRequest> WaitForDeviceStreamRequestAsync(CancellationToken cancellationToken)
-            => this.internalClient.WaitForDeviceStreamRequestAsync(cancellationToken);
+            => InternalClient.WaitForDeviceStreamRequestAsync(cancellationToken);
 
         /// <summary>
         /// Accepts a Device Stream request.
@@ -597,7 +596,7 @@
         /// <param name="request">The Device Stream request received through </param>
         /// <returns>An awaitable async task</returns>
         public Task AcceptDeviceStreamRequestAsync(DeviceStreamRequest request)
-            => this.internalClient.AcceptDeviceStreamRequestAsync(request);
+            => InternalClient.AcceptDeviceStreamRequestAsync(request);
 
         /// <summary>
         /// Accepts a Device Stream request.
@@ -606,7 +605,7 @@
         /// <param name="cancellationToken">Token used for cancelling this operation.</param>
         /// <returns>An awaitable async task</returns>
         public Task AcceptDeviceStreamRequestAsync(DeviceStreamRequest request, CancellationToken cancellationToken)
-            => this.internalClient.AcceptDeviceStreamRequestAsync(request, cancellationToken);
+            => InternalClient.AcceptDeviceStreamRequestAsync(request, cancellationToken);
 
         /// <summary>
         /// Rejects a Device Stream request.
@@ -614,7 +613,7 @@
         /// <param name="request">The Device Stream request received through </param>
         /// <returns>An awaitable async task</returns>
         public Task RejectDeviceStreamRequestAsync(DeviceStreamRequest request)
-            => this.internalClient.RejectDeviceStreamRequestAsync(request);
+            => InternalClient.RejectDeviceStreamRequestAsync(request);
 
         /// <summary>
         /// Rejects a Device Stream request.
@@ -623,11 +622,8 @@
         /// <param name="cancellationToken">Token used for cancelling this operation.</param>
         /// <returns>An awaitable async task</returns>
         public Task RejectDeviceStreamRequestAsync(DeviceStreamRequest request, CancellationToken cancellationToken)
-            => this.internalClient.RejectDeviceStreamRequestAsync(request, cancellationToken);
+            => InternalClient.RejectDeviceStreamRequestAsync(request, cancellationToken);
 
         #endregion Device Streaming
-=======
-            InternalClient.UpdateReportedPropertiesAsync(reportedProperties, cancellationToken);
->>>>>>> 21ea0080
     }
 }