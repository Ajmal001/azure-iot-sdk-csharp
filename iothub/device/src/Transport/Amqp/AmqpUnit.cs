﻿// Copyright (c) Microsoft. All rights reserved.
// Licensed under the MIT license. See LICENSE file in the project root for full license information.

using System;
using System.Collections.Generic;
using System.Diagnostics;
using System.Threading;
using System.Threading.Tasks;
using Microsoft.Azure.Devices.Client.Extensions;
using Microsoft.Azure.Devices.Shared;
using Microsoft.Azure.Devices.Client.Transport.Amqp;
using Microsoft.Azure.Devices.Client.Exceptions;
using Microsoft.Azure.Amqp;
using System.IO;

namespace Microsoft.Azure.Devices.Client.Transport.AmqpIoT
{
    internal class AmqpUnit : IDisposable
    {
        // If the first argument is set to true, we are disconnecting gracefully via CloseAsync.
        private readonly DeviceIdentity _deviceIdentity;

        private readonly Func<MethodRequestInternal, Task> _methodHandler;
        private readonly Action<Twin, string, TwinCollection> _twinMessageListener;
        private readonly Func<string, Message, Task> _eventListener;
        private readonly IAmqpConnectionHolder _amqpConnectionHolder;
        private readonly Action _onUnitDisconnected;
        private volatile bool _disposed;
        private volatile bool _closed;

        private readonly SemaphoreSlim _sessionLock = new SemaphoreSlim(1, 1);

        private AmqpIoTSendingLink _messageSendingLink;
        private AmqpIoTReceivingLink _messageReceivingLink;
        private readonly SemaphoreSlim _messageReceivingLinkLock = new SemaphoreSlim(1, 1);

        private AmqpIoTReceivingLink _eventReceivingLink;
        private readonly SemaphoreSlim _eventReceivingLinkLock = new SemaphoreSlim(1, 1);

        private AmqpIoTSendingLink _methodSendingLink;
        private AmqpIoTReceivingLink _methodReceivingLink;
        private readonly SemaphoreSlim _methodLinkLock = new SemaphoreSlim(1, 1);

        private AmqpIoTSendingLink _twinSendingLink;
        private AmqpIoTReceivingLink _twinReceivingLink;
        private readonly SemaphoreSlim _twinLinksLock = new SemaphoreSlim(1, 1);

        private AmqpIoTSendingLink _streamSendingLink;
        private AmqpIoTReceivingLink _streamReceivingLink;
        private readonly SemaphoreSlim _streamLinksLock = new SemaphoreSlim(1, 1);
        
        private AmqpIoTSession _amqpIoTSession;
        private IAmqpAuthenticationRefresher _amqpAuthenticationRefresher;

        public AmqpUnit(
            DeviceIdentity deviceIdentity,
            IAmqpConnectionHolder amqpConnectionHolder,
            Func<MethodRequestInternal, Task> methodHandler,
            Action<Twin, string, TwinCollection> twinMessageListener,
            Func<string, Message, Task> eventListener,
            Action onUnitDisconnected)
        {
            _deviceIdentity = deviceIdentity;
            _methodHandler = methodHandler;
            _twinMessageListener = twinMessageListener;
            _eventListener = eventListener;
            _amqpConnectionHolder = amqpConnectionHolder;
            _onUnitDisconnected = onUnitDisconnected;

            if (Logging.IsEnabled) Logging.Associate(this, _deviceIdentity, $"{nameof(_deviceIdentity)}");
        }

        internal DeviceIdentity GetDeviceIdentity()
        {
            return _deviceIdentity;
        }

        #region Open-Close

        public async Task OpenAsync(TimeSpan timeout)
        {
            if (Logging.IsEnabled) Logging.Enter(this, timeout, $"{nameof(OpenAsync)}");

            try
            {
                _closed = false;
                await EnsureSessionAsync(timeout).ConfigureAwait(false);
            }
            finally
            {
                if (Logging.IsEnabled) Logging.Exit(this, timeout, $"{nameof(OpenAsync)}");
            }
        }

        internal async Task<AmqpIoTSession> EnsureSessionAsync(TimeSpan timeout)
        {
            if (_closed)
            {
                throw new IotHubException("Device is now offline.", false);
            }

            if (Logging.IsEnabled) Logging.Enter(this, timeout, $"{nameof(EnsureSessionAsync)}");
            bool gain = await _sessionLock.WaitAsync(timeout).ConfigureAwait(false);
            if (!gain)
            {
                throw new TimeoutException();
            }

            try
            {
                if (_amqpIoTSession == null || _amqpIoTSession.IsClosing())
                {
                    _amqpIoTSession?.SafeClose();

                    _amqpIoTSession = await _amqpConnectionHolder.OpenSessionAsync(_deviceIdentity, timeout).ConfigureAwait(false);
                    if (Logging.IsEnabled) Logging.Associate(this, _amqpIoTSession, $"{nameof(_amqpIoTSession)}");
                    if (_deviceIdentity.AuthenticationModel == AuthenticationModel.SasIndividual)
                    {
                        _amqpAuthenticationRefresher = await _amqpConnectionHolder.CreateRefresherAsync(_deviceIdentity, timeout).ConfigureAwait(false);
                        if (Logging.IsEnabled) Logging.Associate(this, _amqpAuthenticationRefresher, $"{nameof(_amqpAuthenticationRefresher)}");
                    }

                    _amqpIoTSession.Closed += OnSessionDisconnected;
                    _messageSendingLink = await _amqpIoTSession.OpenTelemetrySenderLinkAsync(_deviceIdentity, timeout).ConfigureAwait(false);
                    _messageSendingLink.Closed += (obj, arg) =>
                    {
                        _amqpIoTSession.SafeClose();
                    };

                    if (Logging.IsEnabled) Logging.Associate(this, _messageSendingLink, $"{nameof(_messageSendingLink)}");
                }

                if (_disposed)
                {
                    throw new IotHubException("Device is now offline.", false);
                }
            }
            catch (Exception)
            {
                Cleanup();
                throw;
            }
            finally
            {
                _sessionLock.Release();
            }

            if (Logging.IsEnabled) Logging.Exit(this, timeout, $"{nameof(EnsureSessionAsync)}");
            return _amqpIoTSession;
        }

        public async Task CloseAsync(TimeSpan timeout)
        {
            if (Logging.IsEnabled) Logging.Enter(this, timeout, $"{nameof(CloseAsync)}");

            bool gain = await _sessionLock.WaitAsync(timeout).ConfigureAwait(false);
            if (!gain)
            {
                throw new TimeoutException();
            }

            try
            {
                if (_amqpIoTSession != null && !_amqpIoTSession.IsClosing())
                {
                    try
                    {
                        await _amqpIoTSession.CloseAsync(timeout).ConfigureAwait(false);
                    }
                    finally
                    {
                        Cleanup();
                    }
                }
            }
            finally
            {
                _closed = true;
                if (Logging.IsEnabled) Logging.Exit(this, timeout, $"{nameof(CloseAsync)}");
                _sessionLock.Release();
            }
        }

        private void Cleanup()
        {
            if (Logging.IsEnabled) Logging.Enter(this, $"{nameof(Cleanup)}");
            _amqpIoTSession?.SafeClose();
            _amqpAuthenticationRefresher?.StopLoop();
            if (!_deviceIdentity.IsPooling())
            {
                _amqpConnectionHolder?.Shutdown();
            }

            if (Logging.IsEnabled) Logging.Exit(this, $"{nameof(Cleanup)}");
        }

        #endregion Open-Close

        #region Message

        private async Task EnsureMessageReceivingLinkAsync(TimeSpan timeout)
        {
            if (_closed)
            {
                throw new IotHubException("Device is now offline.", false);
            }

            if (Logging.IsEnabled) Logging.Enter(this, timeout, $"{nameof(EnsureMessageReceivingLinkAsync)}");
            AmqpIoTSession amqpIoTSession = await EnsureSessionAsync(timeout).ConfigureAwait(false);
            bool gain = await _messageReceivingLinkLock.WaitAsync(timeout).ConfigureAwait(false);
            if (!gain)
            {
                throw new TimeoutException();
            }

            try
            {
                if (_messageReceivingLink == null || _messageReceivingLink.IsClosing())
                {
                    _messageReceivingLink?.SafeClose();

                    _messageReceivingLink = await amqpIoTSession.OpenMessageReceiverLinkAsync(_deviceIdentity, timeout).ConfigureAwait(false);

                    _messageReceivingLink.Closed += (obj, arg) =>
                    {
                        amqpIoTSession.SafeClose();
                    };
                    if (Logging.IsEnabled) Logging.Associate(this, this, _messageReceivingLink, $"{nameof(EnsureMessageReceivingLinkAsync)}");
                }
            }
            finally
            {
                _messageReceivingLinkLock.Release();
                if (Logging.IsEnabled) Logging.Exit(this, timeout, $"{nameof(EnsureMessageReceivingLinkAsync)}");
            }
        }

        public async Task<AmqpIoTOutcome> SendMessagesAsync(IEnumerable<Message> messages, TimeSpan timeout)
        {
            if (Logging.IsEnabled) Logging.Enter(this, messages, timeout, $"{nameof(SendMessagesAsync)}");
            await EnsureSessionAsync(timeout).ConfigureAwait(false);
            try
            {
                Debug.Assert(_messageSendingLink != null);
                return await _messageSendingLink.SendMessagesAsync(messages, timeout).ConfigureAwait(false);
            }
            finally
            {
                if (Logging.IsEnabled) Logging.Exit(this, messages, timeout, $"{nameof(SendMessagesAsync)}");
            }
        }

        public async Task<AmqpIoTOutcome> SendMessageAsync(Message message, TimeSpan timeout)
        {
            if (Logging.IsEnabled) Logging.Enter(this, message, timeout, $"{nameof(SendMessageAsync)}");
            await EnsureSessionAsync(timeout).ConfigureAwait(false);
            try
            {
                Debug.Assert(_messageSendingLink != null);
                return await _messageSendingLink.SendMessageAsync(message, timeout).ConfigureAwait(false);
            }
            finally
            {
                if (Logging.IsEnabled) Logging.Exit(this, message, timeout, $"{nameof(SendMessageAsync)}");
            }
        }

        public async Task<Message> ReceiveMessageAsync(TimeSpan timeout)
        {
            if (Logging.IsEnabled) Logging.Enter(this, timeout, $"{nameof(ReceiveMessageAsync)}");
            await EnsureMessageReceivingLinkAsync(timeout).ConfigureAwait(false);
            try
            {
                Debug.Assert(_messageSendingLink != null);
                return await _messageReceivingLink.ReceiveAmqpMessageAsync(timeout).ConfigureAwait(false);
            }
            finally
            {
                if (Logging.IsEnabled) Logging.Exit(this, timeout, $"{nameof(ReceiveMessageAsync)}");
            }
        }

        public async Task<AmqpIoTOutcome> DisposeMessageAsync(string lockToken, AmqpIoTDisposeActions disposeAction, TimeSpan timeout)
        {
            if (Logging.IsEnabled) Logging.Enter(this, lockToken, $"{nameof(DisposeMessageAsync)}");
            AmqpIoTOutcome disposeOutcome;
            if (_deviceIdentity.IotHubConnectionString.ModuleId.IsNullOrWhiteSpace())
            {
                await EnsureMessageReceivingLinkAsync(timeout).ConfigureAwait(false);
                disposeOutcome = await _messageReceivingLink.DisposeMessageAsync(lockToken, AmqpIoTResultAdapter.GetResult(disposeAction), timeout).ConfigureAwait(false);
            }
            else
            {
                await EnableEventReceiveAsync(timeout).ConfigureAwait(false);
                disposeOutcome = await _eventReceivingLink.DisposeMessageAsync(lockToken, AmqpIoTResultAdapter.GetResult(disposeAction), timeout).ConfigureAwait(false);
            }
            if (Logging.IsEnabled) Logging.Exit(this, lockToken, $"{nameof(DisposeMessageAsync)}");
            return disposeOutcome;
        }

        #endregion Message

        #region Event

        public async Task EnableEventReceiveAsync(TimeSpan timeout)
        {
            if (_closed)
            {
                throw new IotHubException("Device is now offline.", false);
            }

            if (Logging.IsEnabled) Logging.Enter(this, timeout, $"{nameof(EnableEventReceiveAsync)}");
            AmqpIoTSession amqpIoTSession = await EnsureSessionAsync(timeout).ConfigureAwait(false);
            bool gain = await _eventReceivingLinkLock.WaitAsync(timeout).ConfigureAwait(false);
            if (!gain)
            {
                throw new TimeoutException();
            }

            try
            {
                if (_eventReceivingLink == null || _eventReceivingLink.IsClosing())
                {
                    _eventReceivingLink?.SafeClose();

                    _eventReceivingLink = await amqpIoTSession.OpenEventsReceiverLinkAsync(_deviceIdentity, timeout).ConfigureAwait(false);
                    _eventReceivingLink.Closed += (obj, arg) =>
                    {
                        amqpIoTSession.SafeClose();
                    };
                    _eventReceivingLink.RegisterEventListener(OnEventsReceived);
                    if (Logging.IsEnabled) Logging.Associate(this, this, _eventReceivingLink, $"{nameof(EnableEventReceiveAsync)}");
                }
            }
            finally
            {
                _eventReceivingLinkLock.Release();
                if (Logging.IsEnabled) Logging.Exit(this, timeout, $"{nameof(EnableEventReceiveAsync)}");
            }
        }

        public async Task<AmqpIoTOutcome> SendEventsAsync(IEnumerable<Message> messages, TimeSpan timeout)
        {
            if (Logging.IsEnabled) Logging.Enter(this, messages, timeout, $"{nameof(SendEventsAsync)}");
            try
            {
                return await SendMessagesAsync(messages, timeout).ConfigureAwait(false);
            }
            finally
            {
                if (Logging.IsEnabled) Logging.Exit(this, messages, timeout, $"{nameof(SendEventsAsync)}");
            }
        }

        public async Task<AmqpIoTOutcome> SendEventAsync(Message message, TimeSpan timeout)
        {
            if (Logging.IsEnabled) Logging.Enter(this, message, timeout, $"{nameof(SendEventAsync)}");
            try
            {
                return await SendMessageAsync(message, timeout).ConfigureAwait(false);
            }
            finally
            {
                if (Logging.IsEnabled) Logging.Exit(this, message, timeout, $"{nameof(SendEventAsync)}");
            }
        }

        public void OnEventsReceived(Message message)
        {
            _eventListener?.Invoke(message.InputName, message);
        }

        #endregion Event

        #region Method

        public async Task EnableMethodsAsync(TimeSpan timeout)
        {
            if (_closed)
            {
                throw new IotHubException("Device is now offline.", false);
            }

            if (Logging.IsEnabled) Logging.Enter(this, timeout, $"{nameof(EnableMethodsAsync)}");
            AmqpIoTSession amqpIoTSession = await EnsureSessionAsync(timeout).ConfigureAwait(false);
            bool gain = await _methodLinkLock.WaitAsync(timeout).ConfigureAwait(false);
            if (!gain)
            {
                throw new TimeoutException();
            }

            string correlationIdSuffix = Guid.NewGuid().ToString();
            try
            {
                await Task.WhenAll(
                    OpenMethodsReceiverLinkAsync(amqpIoTSession, correlationIdSuffix, timeout),
                    OpenMethodsSenderLinkAsync(amqpIoTSession, correlationIdSuffix, timeout)
                ).ConfigureAwait(false);
            }
            finally
            {
                _methodLinkLock.Release();
                if (Logging.IsEnabled) Logging.Exit(this, timeout, $"{nameof(EnableMethodsAsync)}");
            }
        }

        private async Task OpenMethodsReceiverLinkAsync(AmqpIoTSession amqpIoTSession, string correlationIdSuffix, TimeSpan timeout)
        {
            if (_methodReceivingLink == null || _methodReceivingLink.IsClosing())
            {
                _methodReceivingLink?.SafeClose();

                _methodReceivingLink = await amqpIoTSession.OpenMethodsReceiverLinkAsync(_deviceIdentity, correlationIdSuffix, timeout).ConfigureAwait(false);
                _methodReceivingLink.Closed += (obj, arg) =>
                {
                    amqpIoTSession.SafeClose();
                };
                _methodReceivingLink.RegisterMethodListener(OnMethodReceived);
                if (Logging.IsEnabled) Logging.Associate(this, _methodReceivingLink, $"{nameof(_methodReceivingLink)}");
            }
        }

        public async Task DisableMethodsAsync(TimeSpan timeout)
        {
            if (Logging.IsEnabled) Logging.Enter(this, timeout, $"{nameof(DisableMethodsAsync)}");

            Debug.Assert(_methodSendingLink != null);
            Debug.Assert(_methodReceivingLink != null);

            try
            {
                ICollection<Task> tasks = new List<Task>();
                if (_methodReceivingLink != null)
                {
                    tasks.Add(_methodReceivingLink.CloseAsync(timeout));
                }

                if (_methodSendingLink != null)
                {
                    tasks.Add(_methodSendingLink.CloseAsync(timeout));
                }

                if (tasks.Count > 0)
                {
                    await Task.WhenAll(tasks).ConfigureAwait(false);
                    _methodReceivingLink = null;
                    _methodSendingLink = null;
                }
            }
            finally
            {
                if (Logging.IsEnabled) Logging.Exit(this, timeout, $"{nameof(DisableMethodsAsync)}");
            }
        }

        private async Task OpenMethodsSenderLinkAsync(AmqpIoTSession amqpIoTSession, string correlationIdSuffix, TimeSpan timeout)
        {
            if (_methodSendingLink == null || _methodSendingLink.IsClosing())
            {
                _methodSendingLink?.SafeClose();

                _methodSendingLink = await amqpIoTSession.OpenMethodsSenderLinkAsync(_deviceIdentity, correlationIdSuffix, timeout).ConfigureAwait(false);
                _methodSendingLink.Closed += (obj, arg) =>
                {
                    amqpIoTSession.SafeClose();
                };
                if (Logging.IsEnabled) Logging.Associate(this, _methodSendingLink, $"{nameof(_methodSendingLink)}");
            }
        }

        private void OnMethodReceived(MethodRequestInternal methodRequestInternal)
        {
            if (Logging.IsEnabled) Logging.Enter(this, methodRequestInternal, $"{nameof(OnMethodReceived)}");
            try
            {
                _methodHandler?.Invoke(methodRequestInternal);
            }
            finally
            {
                if (Logging.IsEnabled) Logging.Exit(this, methodRequestInternal, $"{nameof(OnMethodReceived)}");
            }
        }

        public async Task<AmqpIoTOutcome> SendMethodResponseAsync(MethodResponseInternal methodResponse, TimeSpan timeout)
        {
            if (Logging.IsEnabled) Logging.Enter(this, methodResponse, $"{nameof(SendMethodResponseAsync)}");
            await EnableMethodsAsync(timeout).ConfigureAwait(false);
            Debug.Assert(_methodSendingLink != null);

            try
            {
                return await _methodSendingLink.SendMethodResponseAsync(methodResponse, timeout).ConfigureAwait(false);
            }
            finally
            {
                if (Logging.IsEnabled) Logging.Exit(this, methodResponse, $"{nameof(SendMethodResponseAsync)}");
            }
        }

        #endregion Method

        #region Twin

        internal async Task EnableTwinLinksAsync(TimeSpan timeout)
        {
            if (_closed)
            {
                throw new IotHubException("Device is now offline.", false);
            }

            if (Logging.IsEnabled) Logging.Enter(this, timeout, $"{nameof(EnableTwinLinksAsync)}");
            AmqpIoTSession amqpIoTSession = await EnsureSessionAsync(timeout).ConfigureAwait(false);
            bool gain = await _twinLinksLock.WaitAsync(timeout).ConfigureAwait(false);
            if (!gain)
            {
                throw new TimeoutException();
            }

            try
            {
                string correlationIdSuffix = Guid.NewGuid().ToString();

                await Task.WhenAll(
                   OpenTwinReceiverLinkAsync(amqpIoTSession, correlationIdSuffix, timeout),
                   OpenTwinSenderLinkAsync(amqpIoTSession, correlationIdSuffix, timeout)
               ).ConfigureAwait(false);
            }
            finally
            {
                _twinLinksLock.Release();
                if (Logging.IsEnabled) Logging.Exit(this, timeout, $"{nameof(EnableTwinLinksAsync)}");
            }
        }

        private async Task OpenTwinReceiverLinkAsync(AmqpIoTSession amqpIoTSession, string correlationIdSuffix, TimeSpan timeout)
        {
            if (_twinReceivingLink == null || _twinReceivingLink.IsClosing())
            {
                _twinReceivingLink?.SafeClose();

                _twinReceivingLink = await amqpIoTSession.OpenTwinReceiverLinkAsync(_deviceIdentity, correlationIdSuffix, timeout).ConfigureAwait(false);
                _twinReceivingLink.Closed += (obj, arg) =>
                {
                    amqpIoTSession.SafeClose();
                };
                _twinReceivingLink.RegisterTwinListener(OnDesiredPropertyReceived);
                if (Logging.IsEnabled) Logging.Associate(this, _twinReceivingLink, $"{nameof(_twinReceivingLink)}");
            }
        }

        private async Task OpenTwinSenderLinkAsync(AmqpIoTSession amqpIoTSession, string correlationIdSuffix, TimeSpan timeout)
        {
            if (_twinSendingLink == null || _twinSendingLink.IsClosing())
            {
                _twinSendingLink?.SafeClose();

                _twinSendingLink = await amqpIoTSession.OpenTwinSenderLinkAsync(_deviceIdentity, correlationIdSuffix, timeout).ConfigureAwait(false);
                _twinSendingLink.Closed += (obj, arg) =>
                {
                    amqpIoTSession.SafeClose();
                };
                if (Logging.IsEnabled) Logging.Associate(this, _twinSendingLink, $"{nameof(_twinSendingLink)}");
            }
        }

        private void OnDesiredPropertyReceived(Twin twin, string correlationId, TwinCollection twinCollection)
        {
            if (Logging.IsEnabled) Logging.Enter(this, twin, $"{nameof(OnDesiredPropertyReceived)}");
            try
            {
                _twinMessageListener?.Invoke(twin, correlationId, twinCollection);
            }
            finally
            {
                if (Logging.IsEnabled) Logging.Exit(this, twin, $"{nameof(OnDesiredPropertyReceived)}");
            }
        }

        public async Task SendTwinMessageAsync(AmqpTwinMessageType amqpTwinMessageType, string correlationId, TwinCollection reportedProperties, TimeSpan timeout)
        {
            if (Logging.IsEnabled) Logging.Enter(this, timeout, $"{nameof(SendTwinMessageAsync)}");
            await EnableTwinLinksAsync(timeout).ConfigureAwait(false);
            Debug.Assert(_twinSendingLink != null);

            try
            {
                AmqpIoTOutcome amqpIoTOutcome;
                switch (amqpTwinMessageType)
                {
                    case AmqpTwinMessageType.Get:
                        amqpIoTOutcome = await _twinSendingLink.SendTwinGetMessageAsync(correlationId, reportedProperties, timeout).ConfigureAwait(false);
                        if (amqpIoTOutcome != null)
                        {
                            amqpIoTOutcome.ThrowIfNotAccepted();
                        }
                        break;

                    case AmqpTwinMessageType.Patch:
                        amqpIoTOutcome = await _twinSendingLink.SendTwinPatchMessageAsync(correlationId, reportedProperties, timeout).ConfigureAwait(false);
                        if (amqpIoTOutcome != null)
                        {
                            amqpIoTOutcome.ThrowIfNotAccepted();
                        }
                        break;

                    default:
                        break;
                }
            }
            finally
            {
                if (Logging.IsEnabled) Logging.Exit(this, timeout, $"{nameof(SendTwinMessageAsync)}");
            }
        }
<<<<<<< HEAD
        #endregion
        
        #region Device streaming
        public async Task EnableStreamsAsync(TimeSpan timeout)
        {
            if (Logging.IsEnabled) Logging.Enter(this, timeout, $"{nameof(EnableStreamsAsync)}");

            if (_closed)
            {
                throw new IotHubException("Device is now offline.", false);
            }

            AmqpIoTSession amqpIoTSession = await EnsureSessionAsync(timeout).ConfigureAwait(false);
            bool gain = await _streamLinksLock.WaitAsync(timeout).ConfigureAwait(false);
            if (!gain)
            {
                throw new TimeoutException();
            }

            try
            {
                string correlationIdSuffix = Guid.NewGuid().ToString();

                await Task.WhenAll(
                   EnsureStreamsReceiverLinkAsync(amqpIoTSession, correlationIdSuffix, timeout),
                   EnsureStreamsSenderLinkAsync(amqpIoTSession, correlationIdSuffix, timeout)
               ).ConfigureAwait(false);
            }
            finally
            {
                _streamLinksLock.Release();
                if (Logging.IsEnabled) Logging.Exit(this, timeout, $"{nameof(EnableStreamsAsync)}");
            }
        }

        private async Task EnsureStreamsReceiverLinkAsync(AmqpIoTSession amqpIoTSession, string correlationIdSuffix, TimeSpan timeout)
        {
            if (_streamReceivingLink == null || _streamReceivingLink.IsClosing())
            {
                _streamReceivingLink = await amqpIoTSession.OpenStreamsReceiverLinkAsync(_deviceIdentity, correlationIdSuffix, timeout).ConfigureAwait(false);
                _streamReceivingLink.Closed += (obj, arg) => {
                    amqpIoTSession.SafeClose();
                };
                if (Logging.IsEnabled) Logging.Associate(this, _streamReceivingLink, $"{nameof(_streamReceivingLink)}");
            }
        }
        private async Task EnsureStreamsSenderLinkAsync(AmqpIoTSession amqpIoTSession, string correlationIdSuffix, TimeSpan timeout)
        {
            if (_streamSendingLink == null || _streamSendingLink.IsClosing())
            {
                _streamSendingLink = await amqpIoTSession.OpenStreamsSenderLinkAsync(_deviceIdentity, correlationIdSuffix, timeout).ConfigureAwait(false);
                _streamSendingLink.Closed += (obj, arg) => {
                    amqpIoTSession.SafeClose();
                };
                if (Logging.IsEnabled) Logging.Associate(this, _streamReceivingLink, $"{nameof(_streamReceivingLink)}");
            }
        }

        public async Task DisableStreamsAsync(TimeSpan timeout)
        {
            if (Logging.IsEnabled) Logging.Enter(this, timeout, $"{nameof(DisableStreamsAsync)}");

            Debug.Assert(_streamSendingLink != null);
            Debug.Assert(_streamReceivingLink != null);

            try
            {
                ICollection<Task> tasks = new List<Task>();
                if (_streamSendingLink != null)
                {
                    tasks.Add(_streamSendingLink.CloseAsync(timeout));
                }

                if (_streamReceivingLink != null)
                {
                    tasks.Add(_streamReceivingLink.CloseAsync(timeout));
                }

                if (tasks.Count > 0)
                {
                    await Task.WhenAll(tasks).ConfigureAwait(false);
                    _streamSendingLink = null;
                    _streamReceivingLink = null;
                }
            }
            finally
            {
                if (Logging.IsEnabled) Logging.Exit(this, timeout, $"{nameof(DisableStreamsAsync)}");
            }
        }

        public async Task<DeviceStreamRequest> WaitForDeviceStreamRequestAsync(TimeSpan timeout)
        {
            if (Logging.IsEnabled) Logging.Enter(this, timeout, $"{nameof(WaitForDeviceStreamRequestAsync)}");

            try
            {
                await EnableStreamsAsync(timeout).ConfigureAwait(false);
                DeviceStreamRequest deviceStreamRequest = null;
                using (Message message = await _streamReceivingLink.ReceiveAmqpMessageAsync(timeout).ConfigureAwait(false))
                {
                    if (message != null)
                    {
                        deviceStreamRequest = ConstructStreamRequestFromMessage(message);
                        await _streamReceivingLink.DisposeMessageAsync(message.LockToken, AmqpConstants.AcceptedOutcome, timeout).ConfigureAwait(false);
                    }
                    return deviceStreamRequest;
                }
            }
            finally
            {
                if (Logging.IsEnabled) Logging.Exit(this, timeout, $"{nameof(WaitForDeviceStreamRequestAsync)}");
            }
        }

        public async Task AcceptDeviceStreamRequestAsync(DeviceStreamRequest request, TimeSpan timeout)
        {
            if (request == null || request.RequestId == null)
            {
                throw new ArgumentNullException(nameof(request));
            }

            if (Logging.IsEnabled) Logging.Enter(this, request, timeout, $"{nameof(AcceptDeviceStreamRequestAsync)}");
            try
            {
                DeviceStreamResponse response = new DeviceStreamResponse(request.RequestId, true);
                await SendDeviceStreamResponseAsync(response, timeout).ConfigureAwait(false);
            }
            finally
            {
                if (Logging.IsEnabled) Logging.Exit(this, request, timeout, $"{nameof(AcceptDeviceStreamRequestAsync)}");
            }
        }

        public async Task RejectDeviceStreamRequestAsync(DeviceStreamRequest request, TimeSpan timeout)
        {
            if (request == null || request.RequestId == null)
            {
                throw new ArgumentNullException(nameof(request));
            }

            if (Logging.IsEnabled) Logging.Enter(this, request, timeout, $"{nameof(RejectDeviceStreamRequestAsync)}");
            try
            {
                DeviceStreamResponse response = new DeviceStreamResponse(request.RequestId, false);
                await SendDeviceStreamResponseAsync(response, timeout).ConfigureAwait(false);
            }
            finally
            {
                if (Logging.IsEnabled) Logging.Exit(this, request, timeout, $"{nameof(RejectDeviceStreamRequestAsync)}");
            }
        }

        public async Task SendDeviceStreamResponseAsync(DeviceStreamResponse streamResponse, TimeSpan timeout)
        {
            if (Logging.IsEnabled) Logging.Enter(this, streamResponse, timeout, $"{nameof(SendDeviceStreamResponseAsync)}");
            try
            {
                await EnableStreamsAsync(timeout).ConfigureAwait(false);
                await _streamSendingLink.SendDeviceStreamResponseAsync(streamResponse, timeout).ConfigureAwait(false);
            }
            finally
            {
                if (Logging.IsEnabled) Logging.Exit(this, streamResponse, timeout, $"{nameof(SendDeviceStreamResponseAsync)}");
            }
        }

        private DeviceStreamRequest ConstructStreamRequestFromMessage(Message message)
        {
            if (Logging.IsEnabled) Logging.Enter(this, message, $"{nameof(ConstructStreamRequestFromMessage)}");

            if (message == null)
            {
                throw new ArgumentNullException(nameof(message));
            }

            string streamRequestId = message.CorrelationId;
            string streamName = string.Empty;
            string proxyUri = string.Empty;
            string authorizationToken = string.Empty;

            if (!(message.Properties?.TryGetValue(AmqpIoTConstants.DeviceStreamingFieldStreamName, out streamName) ?? false))
            {
                throw new InvalidDataException("Stream name is missing");
            }

            if (!(message.Properties ?.TryGetValue(AmqpIoTConstants.DeviceStreamingFieldProxyUri, out proxyUri) ?? false))
            {
                throw new InvalidDataException("Proxy URI is missing");
            }

            if (!(message.Properties?.TryGetValue(AmqpIoTConstants.DeviceStreamingFieldAuthorizationToken, out authorizationToken) ?? false))
            {
                throw new InvalidDataException("AmqpIoTConstants.Authorization Token is missing");
            }

            if (Logging.IsEnabled) Logging.Exit(this, message, $"{nameof(ConstructStreamRequestFromMessage)}");

            return new DeviceStreamRequest(streamRequestId, streamName, new Uri(proxyUri), authorizationToken);
        }
        #endregion DEVICE STREAMING
=======

        #endregion Twin
>>>>>>> adadb4d4

        #region Connectivity Event

        public void OnConnectionDisconnected()
        {
            if (Logging.IsEnabled) Logging.Enter(this, $"{nameof(OnConnectionDisconnected)}");
            _amqpAuthenticationRefresher?.StopLoop();
            _onUnitDisconnected();

            if (Logging.IsEnabled) Logging.Exit(this, $"{nameof(OnConnectionDisconnected)}");
        }

        private void OnSessionDisconnected(object o, EventArgs args)
        {
            if (Logging.IsEnabled) Logging.Enter(this, o, $"{nameof(OnSessionDisconnected)}");
            if (ReferenceEquals(o, _amqpIoTSession))
            {
                _amqpAuthenticationRefresher?.StopLoop();
                _onUnitDisconnected();
            }
            if (Logging.IsEnabled) Logging.Exit(this, o, $"{nameof(OnSessionDisconnected)}");
        }

        #endregion Connectivity Event

        #region IDisposable

        public void Dispose()
        {
            Dispose(true);
            GC.SuppressFinalize(this);
        }

        private void Dispose(bool disposing)
        {
            if (_disposed) return;
            _disposed = true;

            if (disposing)
            {
                if (Logging.IsEnabled) Logging.Enter(this, disposing, $"{nameof(Dispose)}");
                Cleanup();
                if (!_deviceIdentity.IsPooling())
                {
                    _amqpConnectionHolder?.Dispose();
                }

                if (Logging.IsEnabled) Logging.Exit(this, disposing, $"{nameof(Dispose)}");
            }
        }

        #endregion IDisposable
    }
}<|MERGE_RESOLUTION|>--- conflicted
+++ resolved
@@ -48,7 +48,7 @@
         private AmqpIoTSendingLink _streamSendingLink;
         private AmqpIoTReceivingLink _streamReceivingLink;
         private readonly SemaphoreSlim _streamLinksLock = new SemaphoreSlim(1, 1);
-        
+
         private AmqpIoTSession _amqpIoTSession;
         private IAmqpAuthenticationRefresher _amqpAuthenticationRefresher;
 
@@ -612,10 +612,11 @@
                 if (Logging.IsEnabled) Logging.Exit(this, timeout, $"{nameof(SendTwinMessageAsync)}");
             }
         }
-<<<<<<< HEAD
-        #endregion
-        
+
+        #endregion Twin
+
         #region Device streaming
+
         public async Task EnableStreamsAsync(TimeSpan timeout)
         {
             if (Logging.IsEnabled) Logging.Enter(this, timeout, $"{nameof(EnableStreamsAsync)}");
@@ -653,18 +654,21 @@
             if (_streamReceivingLink == null || _streamReceivingLink.IsClosing())
             {
                 _streamReceivingLink = await amqpIoTSession.OpenStreamsReceiverLinkAsync(_deviceIdentity, correlationIdSuffix, timeout).ConfigureAwait(false);
-                _streamReceivingLink.Closed += (obj, arg) => {
+                _streamReceivingLink.Closed += (obj, arg) =>
+                {
                     amqpIoTSession.SafeClose();
                 };
                 if (Logging.IsEnabled) Logging.Associate(this, _streamReceivingLink, $"{nameof(_streamReceivingLink)}");
             }
         }
+
         private async Task EnsureStreamsSenderLinkAsync(AmqpIoTSession amqpIoTSession, string correlationIdSuffix, TimeSpan timeout)
         {
             if (_streamSendingLink == null || _streamSendingLink.IsClosing())
             {
                 _streamSendingLink = await amqpIoTSession.OpenStreamsSenderLinkAsync(_deviceIdentity, correlationIdSuffix, timeout).ConfigureAwait(false);
-                _streamSendingLink.Closed += (obj, arg) => {
+                _streamSendingLink.Closed += (obj, arg) =>
+                {
                     amqpIoTSession.SafeClose();
                 };
                 if (Logging.IsEnabled) Logging.Associate(this, _streamReceivingLink, $"{nameof(_streamReceivingLink)}");
@@ -799,7 +803,7 @@
                 throw new InvalidDataException("Stream name is missing");
             }
 
-            if (!(message.Properties ?.TryGetValue(AmqpIoTConstants.DeviceStreamingFieldProxyUri, out proxyUri) ?? false))
+            if (!(message.Properties?.TryGetValue(AmqpIoTConstants.DeviceStreamingFieldProxyUri, out proxyUri) ?? false))
             {
                 throw new InvalidDataException("Proxy URI is missing");
             }
@@ -813,11 +817,8 @@
 
             return new DeviceStreamRequest(streamRequestId, streamName, new Uri(proxyUri), authorizationToken);
         }
-        #endregion DEVICE STREAMING
-=======
-
-        #endregion Twin
->>>>>>> adadb4d4
+
+        #endregion Device streaming
 
         #region Connectivity Event
 
