﻿// Copyright (c) Microsoft. All rights reserved.
// Licensed under the MIT license. See LICENSE file in the project root for full license information.

using System;
using System.Globalization;
using System.Net;
using System.Threading.Tasks;
using Microsoft.Azure.Amqp;
using Microsoft.Azure.Amqp.Framing;
using Microsoft.Azure.Devices.Client.Exceptions;
using Microsoft.Azure.Devices.Client.Extensions;
using Microsoft.Azure.Devices.Shared;

namespace Microsoft.Azure.Devices.Client.Transport.AmqpIoT
{
    internal class AmqpIoTSession
    {
        public event EventHandler Closed;

        private readonly AmqpSession _amqpSession;

        public AmqpIoTSession(AmqpSession amqpSession)
        {
            _amqpSession = amqpSession;
            _amqpSession.Closed += AmqpSessionClosed;
        }

        private void AmqpSessionClosed(object sender, EventArgs e)
        {
            if (Logging.IsEnabled)
            {
                Logging.Enter(this, $"{nameof(AmqpSessionClosed)}");
            }

            Closed?.Invoke(this, e);
            if (Logging.IsEnabled)
            {
                Logging.Exit(this, $"{nameof(AmqpSessionClosed)}");
            }
        }

        internal Task CloseAsync(TimeSpan timeout)
        {
            return _amqpSession.CloseAsync(timeout);
        }

        internal void SafeClose()
        {
            _amqpSession.SafeClose();
        }

        internal bool IsClosing()
        {
            return _amqpSession.IsClosing();
        }

        #region Telemetry links

        internal async Task<AmqpIoTSendingLink> OpenTelemetrySenderLinkAsync(
            DeviceIdentity deviceIdentity,
            TimeSpan timeout
        )
        {
            return await OpenSendingAmqpLinkAsync(
                deviceIdentity,
                _amqpSession,
                null,
                null,
                CommonConstants.DeviceEventPathTemplate,
                CommonConstants.ModuleEventPathTemplate,
                AmqpIoTConstants.TelemetrySenderLinkSuffix,
                null,
                timeout
            ).ConfigureAwait(false);
        }

        internal async Task<AmqpIoTReceivingLink> OpenMessageReceiverLinkAsync(
            DeviceIdentity deviceIdentity,
            TimeSpan timeout
        )
        {
            return await OpenReceivingAmqpLinkAsync(
                deviceIdentity,
                _amqpSession,
                null,
                (byte)ReceiverSettleMode.Second,
                CommonConstants.DeviceBoundPathTemplate,
                CommonConstants.ModuleBoundPathTemplate,
                AmqpIoTConstants.TelemetryReceiveLinkSuffix,
                null,
                timeout
            ).ConfigureAwait(false);
        }

        #endregion Telemetry links

        #region EventLink

        internal async Task<AmqpIoTReceivingLink> OpenEventsReceiverLinkAsync(
            DeviceIdentity deviceIdentity,
            TimeSpan timeout
        )
        {
            return await OpenReceivingAmqpLinkAsync(
                deviceIdentity,
                _amqpSession,
                null,
                (byte)ReceiverSettleMode.First,
                CommonConstants.DeviceEventPathTemplate,
                CommonConstants.ModuleEventPathTemplate,
                AmqpIoTConstants.EventsReceiverLinkSuffix,
                null,
                timeout
            ).ConfigureAwait(false);
        }

        #endregion EventLink

        #region MethodLink

        internal async Task<AmqpIoTSendingLink> OpenMethodsSenderLinkAsync(
            DeviceIdentity deviceIdentity,
            string correlationIdSuffix,
            TimeSpan timeout
        )
        {
            return await OpenSendingAmqpLinkAsync(
                    deviceIdentity,
                    _amqpSession,
                    (byte)SenderSettleMode.Settled,
                    (byte)ReceiverSettleMode.First,
                    CommonConstants.DeviceMethodPathTemplate,
                    CommonConstants.ModuleMethodPathTemplate,
                    AmqpIoTConstants.MethodsSenderLinkSuffix,
                    AmqpIoTConstants.MethodCorrelationIdPrefix + correlationIdSuffix,
                    timeout
            ).ConfigureAwait(false);
        }

        internal async Task<AmqpIoTReceivingLink> OpenMethodsReceiverLinkAsync(
            DeviceIdentity deviceIdentity,
            string correlationIdSuffix,
            TimeSpan timeout
        )
        {
            return await OpenReceivingAmqpLinkAsync(
                deviceIdentity,
                _amqpSession,
                (byte)SenderSettleMode.Settled,
                (byte)ReceiverSettleMode.First,
                CommonConstants.DeviceMethodPathTemplate,
                CommonConstants.ModuleMethodPathTemplate,
                AmqpIoTConstants.MethodsReceiverLinkSuffix,
                AmqpIoTConstants.MethodCorrelationIdPrefix + correlationIdSuffix,
                timeout
            ).ConfigureAwait(false);
        }

        #endregion MethodLink

        #region TwinLink

        internal async Task<AmqpIoTReceivingLink> OpenTwinReceiverLinkAsync(
            DeviceIdentity deviceIdentity,
            string correlationIdSuffix,
            TimeSpan timeout
        )
        {
            return await OpenReceivingAmqpLinkAsync(
                deviceIdentity,
                _amqpSession,
                (byte)SenderSettleMode.Settled,
                (byte)ReceiverSettleMode.First,
                CommonConstants.DeviceTwinPathTemplate,
                CommonConstants.ModuleTwinPathTemplate,
                AmqpIoTConstants.TwinReceiverLinkSuffix,
                AmqpIoTConstants.TwinCorrelationIdPrefix + correlationIdSuffix,
                timeout
            ).ConfigureAwait(false);
        }

        internal async Task<AmqpIoTSendingLink> OpenTwinSenderLinkAsync(
            DeviceIdentity deviceIdentity,
            string correlationIdSuffix,
            TimeSpan timeout
        )
        {
            return await OpenSendingAmqpLinkAsync(
                    deviceIdentity,
                    _amqpSession,
                    (byte)SenderSettleMode.Settled,
                    (byte)ReceiverSettleMode.First,
                    CommonConstants.DeviceTwinPathTemplate,
                    CommonConstants.ModuleTwinPathTemplate,
                    AmqpIoTConstants.TwinSenderLinkSuffix,
                    AmqpIoTConstants.TwinCorrelationIdPrefix + correlationIdSuffix,
                    timeout
            ).ConfigureAwait(false);
        }

        #endregion TwinLink

        #region StreamLink
        internal async Task<AmqpIoTSendingLink> OpenStreamsSenderLinkAsync(
            DeviceIdentity deviceIdentity,
            string correlationIdSuffix,
            TimeSpan timeout
        )
        {
            return await OpenSendingAmqpLinkAsync(
                deviceIdentity,
                _amqpSession,
                (byte)SenderSettleMode.Settled,
                (byte)ReceiverSettleMode.First,
                CommonConstants.DeviceStreamsPathTemplate,
                CommonConstants.ModuleStreamsPathTemplate,
                AmqpIoTConstants.StreamsSenderLinkSuffix,
                AmqpIoTConstants.StreamsCorrelationIdPrefix + correlationIdSuffix,
                timeout
            ).ConfigureAwait(false);
        }

        internal async Task<AmqpIoTReceivingLink> OpenStreamsReceiverLinkAsync(
            DeviceIdentity deviceIdentity,
            string correlationIdSuffix,
            TimeSpan timeout
        )
        {
            return await OpenReceivingAmqpLinkAsync(
                deviceIdentity,
                _amqpSession,
                (byte)SenderSettleMode.Settled,
                (byte)ReceiverSettleMode.First,
                CommonConstants.DeviceStreamsPathTemplate,
                CommonConstants.ModuleStreamsPathTemplate,
                AmqpIoTConstants.StreamsReceiverLinkSuffix,
                AmqpIoTConstants.StreamsCorrelationIdPrefix + correlationIdSuffix,
                timeout
            ).ConfigureAwait(false);
        }
        #endregion

        #region Common link handling

        private static async Task<AmqpIoTSendingLink> OpenSendingAmqpLinkAsync(
            DeviceIdentity deviceIdentity,
            AmqpSession amqpSession,
            byte? senderSettleMode,
            byte? receiverSettleMode,
            string deviceTemplate,
            string moduleTemplate,
            string linkSuffix,
            string correlationId,
            TimeSpan timeout
        )
        {
<<<<<<< HEAD
            if (Logging.IsEnabled) Logging.Enter(typeof(AmqpIoTSession), deviceIdentity, $"{nameof(OpenSendingAmqpLinkAsync)}");
=======
            if (Logging.IsEnabled)
            {
                Logging.Enter(typeof(AmqpIoTSession), deviceIdentity, $"{nameof(OpenSendingAmqpLinkAsync)}");
            }
>>>>>>> 0a9ac93d

            AmqpLinkSettings amqpLinkSettings = new AmqpLinkSettings
            {
                LinkName = linkSuffix,
                Role = false,
                InitialDeliveryCount = 0,
                Target = new Target() { Address = BuildLinkAddress(deviceIdentity, deviceTemplate, moduleTemplate) },
                Source = new Source() { Address = deviceIdentity.IotHubConnectionString.DeviceId }
            };
            amqpLinkSettings.SndSettleMode = senderSettleMode;
            amqpLinkSettings.RcvSettleMode = receiverSettleMode;
            amqpLinkSettings.AddProperty(AmqpIoTErrorAdapter.TimeoutName, timeout.TotalMilliseconds);
            amqpLinkSettings.AddProperty(AmqpIoTConstants.ClientVersion, deviceIdentity.ProductInfo.ToString());

            if (correlationId != null)
            {
                amqpLinkSettings.AddProperty(AmqpIoTConstants.ChannelCorrelationId, correlationId);
            }

            if (!deviceIdentity.AmqpTransportSettings.AuthenticationChain.IsNullOrWhiteSpace())
            {
                amqpLinkSettings.AddProperty(AmqpIoTConstants.AuthChain, deviceIdentity.AmqpTransportSettings.AuthenticationChain);
            }

            // This check is added to enable the device or module client to available plug and play features. For devices or modules that pass in the model Id,
            // the SDK will enable plug and play features by setting the modelId to Amqp link settings.
            if (!string.IsNullOrWhiteSpace(deviceIdentity.Options?.ModelId))
            {
                amqpLinkSettings.AddProperty(AmqpIoTConstants.ModelId, deviceIdentity.Options.ModelId);
            }

            amqpLinkSettings.AddProperty(AmqpIoTConstants.ApiVersion, ClientApiVersionHelper.ApiVersionString);

            try
            {
                var sendingLink = new SendingAmqpLink(amqpLinkSettings);
                sendingLink.AttachTo(amqpSession);
                await sendingLink.OpenAsync(timeout).ConfigureAwait(false);
                return new AmqpIoTSendingLink(sendingLink);
            }
            catch (Exception e) when (!e.IsFatal())
            {
                Exception ex = AmqpIoTExceptionAdapter.ConvertToIoTHubException(e, amqpSession);
                if (ReferenceEquals(e, ex))
                {
                    throw;
                }
                else
                {
                    if (ex is AmqpIoTResourceException)
                    {
                        amqpSession.SafeClose();
                        throw new IotHubCommunicationException(ex.Message, ex);
                    }
                    throw ex;
                }
            }
            finally
            {
                if (Logging.IsEnabled)
                {
                    Logging.Exit(typeof(AmqpIoTSession), deviceIdentity, $"{nameof(OpenSendingAmqpLinkAsync)}");
                }
            }
        }

        private static async Task<AmqpIoTReceivingLink> OpenReceivingAmqpLinkAsync(
            DeviceIdentity deviceIdentity,
            AmqpSession amqpSession,
            byte? senderSettleMode,
            byte? receiverSettleMode,
            string deviceTemplate,
            string moduleTemplate,
            string linkSuffix,
            string correlationId,
            TimeSpan timeout)
        {
            if (Logging.IsEnabled)
            {
                Logging.Enter(typeof(AmqpIoTSession), deviceIdentity, $"{nameof(OpenReceivingAmqpLinkAsync)}");
            }

            uint prefetchCount = deviceIdentity.AmqpTransportSettings.PrefetchCount;

            AmqpLinkSettings amqpLinkSettings = new AmqpLinkSettings
            {
                LinkName = linkSuffix,
                Role = true,
                TotalLinkCredit = prefetchCount,
                AutoSendFlow = prefetchCount > 0,
                Source = new Source() { Address = BuildLinkAddress(deviceIdentity, deviceTemplate, moduleTemplate) },
                Target = new Target() { Address = deviceIdentity.IotHubConnectionString.DeviceId }
            };
            amqpLinkSettings.SndSettleMode = senderSettleMode;
            amqpLinkSettings.RcvSettleMode = receiverSettleMode;
            amqpLinkSettings.AddProperty(AmqpIoTErrorAdapter.TimeoutName, timeout.TotalMilliseconds);
            amqpLinkSettings.AddProperty(AmqpIoTConstants.ClientVersion, deviceIdentity.ProductInfo.ToString());
            amqpLinkSettings.AddProperty(AmqpIoTConstants.ApiVersion, ClientApiVersionHelper.ApiVersionString);

            if (!deviceIdentity.AmqpTransportSettings.AuthenticationChain.IsNullOrWhiteSpace())
            {
                amqpLinkSettings.AddProperty(AmqpIoTConstants.AuthChain, deviceIdentity.AmqpTransportSettings.AuthenticationChain);
            }

            if (correlationId != null)
            {
                amqpLinkSettings.AddProperty(AmqpIoTConstants.ChannelCorrelationId, correlationId);
            }

            try
            {
                ReceivingAmqpLink receivingLink = new ReceivingAmqpLink(amqpLinkSettings);
                receivingLink.AttachTo(amqpSession);
                await receivingLink.OpenAsync(timeout).ConfigureAwait(false);
                return new AmqpIoTReceivingLink(receivingLink);
            }
            catch (Exception e) when (!e.IsFatal())
            {
                Exception ex = AmqpIoTExceptionAdapter.ConvertToIoTHubException(e, amqpSession);
                if (ReferenceEquals(e, ex))
                {
                    throw;
                }
                else
                {
                    if (ex is AmqpIoTResourceException)
                    {
                        amqpSession.SafeClose();
                        throw new IotHubCommunicationException(ex.Message, ex);
                    }
                    throw ex;
                }
            }
            finally
            {
                if (Logging.IsEnabled)
                {
                    Logging.Exit(typeof(AmqpIoTSession), deviceIdentity, $"{nameof(OpenReceivingAmqpLinkAsync)}");
                }
            }
        }

        private static string BuildLinkAddress(DeviceIdentity deviceIdentity, string deviceTemplate, string moduleTemplate)
        {
            string path;
            if (string.IsNullOrEmpty(deviceIdentity.IotHubConnectionString.ModuleId))
            {
                path = string.Format(
                    CultureInfo.InvariantCulture,
                    deviceTemplate,
                    WebUtility.UrlEncode(deviceIdentity.IotHubConnectionString.DeviceId)
                );
            }
            else
            {
                path = string.Format(
                    CultureInfo.InvariantCulture,
                    moduleTemplate,
                    WebUtility.UrlEncode(deviceIdentity.IotHubConnectionString.DeviceId), WebUtility.UrlEncode(deviceIdentity.IotHubConnectionString.ModuleId)
                );
            }
            return deviceIdentity.IotHubConnectionString.BuildLinkAddress(path).AbsoluteUri;
        }

        #endregion Common link handling
    }
}<|MERGE_RESOLUTION|>--- conflicted
+++ resolved
@@ -254,14 +254,10 @@
             TimeSpan timeout
         )
         {
-<<<<<<< HEAD
-            if (Logging.IsEnabled) Logging.Enter(typeof(AmqpIoTSession), deviceIdentity, $"{nameof(OpenSendingAmqpLinkAsync)}");
-=======
             if (Logging.IsEnabled)
             {
                 Logging.Enter(typeof(AmqpIoTSession), deviceIdentity, $"{nameof(OpenSendingAmqpLinkAsync)}");
             }
->>>>>>> 0a9ac93d
 
             AmqpLinkSettings amqpLinkSettings = new AmqpLinkSettings
             {
