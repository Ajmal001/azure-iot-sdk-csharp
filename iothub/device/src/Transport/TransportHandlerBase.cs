﻿// Copyright (c) Microsoft. All rights reserved.
// Licensed under the MIT license. See LICENSE file in the project root for full license information.

// C# using aliases cannot name an unbound generic type declaration without supplying type arguments
// Therefore, define a separate alias for each type argument
using System;
using System.Collections.Generic;
using System.Threading.Tasks;

namespace Microsoft.Azure.Devices.Client.Transport
{
<<<<<<< HEAD
    // C# using aliases cannot name an unbound generic type declaration without supplying type arguments
    // Therefore, define a separate alias for each type argument
    using System;
    using System.Collections.Generic;
    using System.Threading;
    using System.Threading.Tasks;

=======
>>>>>>> adadb4d4
    /// <summary>
    /// Contains the implementation of methods that a device can use to send messages to and receive from the service.
    /// </summary>
    internal abstract class TransportHandlerBase
    {
        private bool openCalled;
        private bool closeCalled;
        private volatile TaskCompletionSource<object> openTaskCompletionSource;

        protected TransportHandlerBase()
        {
            this.ThisLock = new object();
            this.openTaskCompletionSource = new TaskCompletionSource<object>(this);
        }

        protected abstract TimeSpan DefaultReceiveTimeout { get; set; }

        protected object ThisLock { get; private set; }

        /// <summary>
        /// Explicitly open the DeviceClient instance.
        /// </summary>
        public Task OpenAsync()
        {
            return this.EnsureOpenedAsync(true);
        }

        /// <summary>
        /// Close the DeviceClient instance
        /// </summary>
        /// <returns></returns>
        public Task CloseAsync()
        {
            TaskCompletionSource<object> localOpenTaskCompletionSource;
            lock (this.ThisLock)
            {
                if (this.closeCalled)
                {
                    return TaskHelpers.CompletedTask;
                }

                localOpenTaskCompletionSource = this.openTaskCompletionSource;
                this.closeCalled = true;
            }

            if (localOpenTaskCompletionSource != null)
            {
                localOpenTaskCompletionSource.TrySetCanceled();
            }

            return this.OnCloseAsync();
        }

        /// <summary>
        /// Receive a message from the device queue using the default timeout.
        /// </summary>
        /// <returns>The receive message or null if there was no message until the default timeout</returns>
        public Task<Message> ReceiveAsync()
        {
            return this.ReceiveAsync(this.DefaultReceiveTimeout);
        }

        /// <summary>
        /// Receive a message from the device queue with the specified timeout
        /// </summary>
        /// <returns>The receive message or null if there was no message until the specified time has elapsed</returns>
        public async Task<Message> ReceiveAsync(TimeSpan timeout)
        {
            await this.EnsureOpenedAsync(false).ConfigureAwait(false);
            return await this.OnReceiveAsync(timeout).ConfigureAwait(false);
        }

        public async Task<DeviceStreamRequest> WaitForDeviceStreamRequestAsync(CancellationToken cancellationToken)
        {
            await this.EnsureOpenedAsync(false).ConfigureAwait(false);
            return await this.OnWaitForDeviceStreamRequestAsync(cancellationToken).ConfigureAwait(false);
        }

        /// <summary>
        /// Deletes a received message from the device queue
        /// </summary>
        /// <returns>The lock identifier for the previously received message</returns>
        public async Task CompleteAsync(string lockToken)
        {
            if (string.IsNullOrEmpty(lockToken))
            {
                throw Fx.Exception.ArgumentNull("lockToken");
            }

            await this.EnsureOpenedAsync(false).ConfigureAwait(false);
            await this.OnCompleteAsync(lockToken).ConfigureAwait(false);
        }

        /// <summary>
        /// Deletes a received message from the device queue
        /// </summary>
        /// <returns>The previously received message</returns>
        public async Task CompleteAsync(Message message)
        {
            if (message == null)
            {
                throw Fx.Exception.ArgumentNull("message");
            }

            await this.EnsureOpenedAsync(false).ConfigureAwait(false);
            await this.OnCompleteAsync(message).ConfigureAwait(false);
        }

        /// <summary>
        /// Puts a received message back onto the device queue
        /// </summary>
        /// <returns>The previously received message</returns>
        public async Task AbandonAsync(string lockToken)
        {
            if (string.IsNullOrEmpty(lockToken))
            {
                throw Fx.Exception.ArgumentNull("lockToken");
            }

            await this.EnsureOpenedAsync(false).ConfigureAwait(false);
            await this.OnAbandonAsync(lockToken).ConfigureAwait(false);
        }

        /// <summary>
        /// Puts a received message back onto the device queue
        /// </summary>
        /// <returns>The lock identifier for the previously received message</returns>
        public async Task AbandonAsync(Message message)
        {
            if (message == null)
            {
                throw Fx.Exception.ArgumentNull("message");
            }

            await this.EnsureOpenedAsync(false).ConfigureAwait(false);
            await this.OnAbandonAsync(message).ConfigureAwait(false);
        }

        /// <summary>
        /// Deletes a received message from the device queue and indicates to the server that the message could not be processed.
        /// </summary>
        /// <returns>The previously received message</returns>
        public async Task RejectAsync(string lockToken)
        {
            if (string.IsNullOrEmpty(lockToken))
            {
                throw Fx.Exception.ArgumentNull("lockToken");
            }

            await this.EnsureOpenedAsync(false).ConfigureAwait(false);
            await this.OnRejectAsync(lockToken).ConfigureAwait(false);
        }

        /// <summary>
        /// Deletes a received message from the device queue and indicates to the server that the message could not be processed.
        /// </summary>
        /// <returns>The lock identifier for the previously received message</returns>
        public async Task RejectAsync(Message message)
        {
            if (message == null)
            {
                throw Fx.Exception.ArgumentNull("message");
            }

            await this.EnsureOpenedAsync(false).ConfigureAwait(false);
            await this.OnRejectAsync(message).ConfigureAwait(false);
        }

        /// <summary>
        /// Sends an event to device hub
        /// </summary>
        /// <returns>The message containing the event</returns>
        public async Task SendEventAsync(Message message)
        {
            if (message == null)
            {
                throw Fx.Exception.ArgumentNull("message");
            }

            await this.EnsureOpenedAsync(false).ConfigureAwait(false);
            await this.OnSendEventAsync(message).ConfigureAwait(false);
        }

        /// <summary>
        /// Sends a batch of events to device hub
        /// </summary>
        /// <returns>The task containing the event</returns>
        public async Task SendEventBatchAsync(IEnumerable<Message> messages)
        {
            if (messages == null)
            {
                throw Fx.Exception.ArgumentNull("messages");
            }

            await this.EnsureOpenedAsync(false).ConfigureAwait(false);
            await this.OnSendEventAsync(messages).ConfigureAwait(false);
        }

        protected Task EnsureOpenedAsync(bool explicitOpen)
        {
            bool needOpen = false;
            Task openTask;
            if (this.openTaskCompletionSource != null)
            {
                lock (this.ThisLock)
                {
                    if (this.openCalled)
                    {
                        if (this.openTaskCompletionSource == null)
                        {
                            // openTaskCompletionSource being null means open has finished completely
                            openTask = TaskHelpers.CompletedTask;
                        }
                        else
                        {
                            openTask = this.openTaskCompletionSource.Task;
                        }
                    }
                    else
                    {
                        // It's this call's job to kick off the open.
                        this.openCalled = true;
                        openTask = this.openTaskCompletionSource.Task;
                        needOpen = true;
                    }
                }
            }
            else
            {
                // Open has already fully completed.
                openTask = TaskHelpers.CompletedTask;
            }

            if (needOpen)
            {
                this.OnOpenAsync(explicitOpen).ContinueWith(
                    t =>
                    {
                        var localOpenTaskCompletionSource = this.openTaskCompletionSource;
                        lock (this.ThisLock)
                        {
                            if (!t.IsFaulted && !t.IsCanceled)
                            {
                                // This lets future calls avoid the Open logic all together.
                                this.openTaskCompletionSource = null;
                            }
                            else
                            {
                                // OpenAsync was cancelled or threw an exception, next time retry.
                                this.openCalled = false;
                                this.openTaskCompletionSource = new TaskCompletionSource<object>(this);
                            }
                        }

                        // This completes anyone waiting for open to finish
                        TaskHelpers.MarshalTaskResults(t, localOpenTaskCompletionSource);
                    });
            }

            return openTask;
        }

        protected abstract Task OnOpenAsync(bool explicitOpen);

        protected abstract Task OnCloseAsync();

        protected abstract Task<Message> OnReceiveAsync(TimeSpan timeout);

        protected abstract Task<DeviceStreamRequest> OnWaitForDeviceStreamRequestAsync(CancellationToken cancellationToken);

        protected virtual Task OnCompleteAsync(Message message)
        {
            return this.OnCompleteAsync(message.LockToken);
        }

        protected abstract Task OnCompleteAsync(string lockToken);

        protected virtual Task OnAbandonAsync(Message message)
        {
            return this.OnAbandonAsync(message.LockToken);
        }

        protected abstract Task OnAbandonAsync(string lockToken);

        protected virtual Task OnRejectAsync(Message message)
        {
            return this.OnRejectAsync(message.LockToken);
        }

        protected abstract Task OnRejectAsync(string lockToken);

        protected abstract Task OnSendEventAsync(Message message);

        protected abstract Task OnSendEventAsync(IEnumerable<Message> messages);
    }
}<|MERGE_RESOLUTION|>--- conflicted
+++ resolved
@@ -5,20 +5,11 @@
 // Therefore, define a separate alias for each type argument
 using System;
 using System.Collections.Generic;
+using System.Threading;
 using System.Threading.Tasks;
 
 namespace Microsoft.Azure.Devices.Client.Transport
 {
-<<<<<<< HEAD
-    // C# using aliases cannot name an unbound generic type declaration without supplying type arguments
-    // Therefore, define a separate alias for each type argument
-    using System;
-    using System.Collections.Generic;
-    using System.Threading;
-    using System.Threading.Tasks;
-
-=======
->>>>>>> adadb4d4
     /// <summary>
     /// Contains the implementation of methods that a device can use to send messages to and receive from the service.
     /// </summary>
