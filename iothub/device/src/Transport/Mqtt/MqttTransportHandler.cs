// Copyright (c) Microsoft. All rights reserved.
// Licensed under the MIT license. See LICENSE file in the project root for full license information.

using DotNetty.Buffers;
using DotNetty.Codecs.Mqtt;
using DotNetty.Codecs.Mqtt.Packets;
using DotNetty.Common.Concurrency;
using DotNetty.Handlers.Logging;
using DotNetty.Handlers.Tls;
using DotNetty.Transport.Bootstrapping;
using DotNetty.Transport.Channels;
using DotNetty.Transport.Channels.Sockets;
using Microsoft.Azure.Devices.Client.Exceptions;
using Microsoft.Azure.Devices.Client.Extensions;
using Microsoft.Azure.Devices.Client.TransientFaultHandling;
using Microsoft.Azure.Devices.Shared;
using Newtonsoft.Json;
using System;
using System.Collections.Concurrent;
using System.Collections.Generic;
using System.Diagnostics;
using System.Globalization;
using System.IO;
using System.Linq;
using System.Net;
using System.Net.Security;
using System.Net.WebSockets;
using System.Runtime.ExceptionServices;
using System.Security.Authentication;
using System.Security.Cryptography.X509Certificates;
using System.Text.RegularExpressions;
using System.Threading;
using System.Threading.Tasks;
using System.Web;

//using TransportType = Microsoft.Azure.Devices.Client.TransportType;

namespace Microsoft.Azure.Devices.Client.Transport.Mqtt
{
    internal sealed class MqttTransportHandler : TransportHandler, IMqttIotHubEventHandler
    {
        private const int ProtocolGatewayPort = 8883;
        private const int MaxMessageSize = 256 * 1024;
        private const string ProcessorThreadCountVariableName = "MqttEventsProcessorThreadCount";

        private static readonly int GenerationPrefixLength = Guid.NewGuid().ToString().Length;

        private readonly string generationId = Guid.NewGuid().ToString();

        private static readonly Lazy<IEventLoopGroup> s_eventLoopGroup = new Lazy<IEventLoopGroup>(GetEventLoopGroup);

        private readonly string hostName;
        private readonly Func<IPAddress[], int, Task<IChannel>> channelFactory;
        private readonly Queue<string> completionQueue;
        private readonly MqttIotHubAdapterFactory mqttIotHubAdapterFactory;
        private readonly QualityOfService qos;

        private readonly object syncRoot = new object();
        private readonly CancellationTokenSource disconnectAwaitersCancellationSource = new CancellationTokenSource();
        private readonly RetryPolicy closeRetryPolicy;

        private readonly SemaphoreSlim receivingSemaphore = new SemaphoreSlim(0);
        private readonly ConcurrentQueue<Message> messageQueue;

<<<<<<< HEAD
        readonly SemaphoreSlim streamRequestSemaphore = new SemaphoreSlim(0);
        readonly ConcurrentQueue<DeviceStreamRequest> streamRequestQueue;

        readonly TaskCompletionSource connectCompletion = new TaskCompletionSource();
        readonly TaskCompletionSource subscribeCompletionSource = new TaskCompletionSource();
        Func<Task> cleanupFunc;
        IChannel channel;
        ExceptionDispatchInfo fatalException;
        IPAddress[] serverAddresses;
=======
        private readonly TaskCompletionSource connectCompletion = new TaskCompletionSource();
        private readonly TaskCompletionSource subscribeCompletionSource = new TaskCompletionSource();
        private Func<Task> cleanupFunc;
        private IChannel channel;
        private ExceptionDispatchInfo fatalException;
        private IPAddress[] serverAddresses;
>>>>>>> adadb4d4

        private int state = (int)TransportState.NotInitialized;
        public TransportState State => (TransportState)Volatile.Read(ref this.state);

        // incoming topic names
<<<<<<< HEAD
        const string methodPostTopicFilter = "$iothub/methods/POST/#";
        const string methodPostTopicPrefix = "$iothub/methods/POST/";
        const string twinResponseTopicFilter = "$iothub/twin/res/#";
        const string twinResponseTopicPrefix = "$iothub/twin/res/";
        const string twinPatchTopicFilter = "$iothub/twin/PATCH/properties/desired/#";
        const string twinPatchTopicPrefix = "$iothub/twin/PATCH/properties/desired/";
        const string deviceStreamingPostTopicFilter = "$iothub/streams/POST/#";
        const string deviceStreamingPostTopicPrefix = "$iothub/streams/POST/";
        const string deviceStreamingResponseTopicFilter = "$iothub/streams/res/#";
        const string receiveEventMessagePatternFilter = "devices/{0}/modules/{1}/#";
        const string receiveEventMessagePrefixPattern = "devices/{0}/modules/{1}/";
=======
        private const string methodPostTopicFilter = "$iothub/methods/POST/#";

        private const string methodPostTopicPrefix = "$iothub/methods/POST/";
        private const string twinResponseTopicFilter = "$iothub/twin/res/#";
        private const string twinResponseTopicPrefix = "$iothub/twin/res/";
        private const string twinPatchTopicFilter = "$iothub/twin/PATCH/properties/desired/#";
        private const string twinPatchTopicPrefix = "$iothub/twin/PATCH/properties/desired/";
        private const string receiveEventMessagePatternFilter = "devices/{0}/modules/{1}/#";
        private const string receiveEventMessagePrefixPattern = "devices/{0}/modules/{1}/";
>>>>>>> adadb4d4

        // outgoing topic names
        private const string methodResponseTopic = "$iothub/methods/res/{0}/?$rid={1}";

        private const string twinGetTopic = "$iothub/twin/GET/?$rid={0}";
        private const string twinPatchTopic = "$iothub/twin/PATCH/properties/reported/?$rid={0}";

        // incoming topic regexp
        private const string twinResponseTopicPattern = @"\$iothub/twin/res/(\d+)/(\?.+)";

        private static readonly TimeSpan regexTimeoutMilliseconds = TimeSpan.FromMilliseconds(500);
        private Regex twinResponseTopicRegex = new Regex(twinResponseTopicPattern, RegexOptions.Compiled, regexTimeoutMilliseconds);

        private Func<MethodRequestInternal, Task> messageListener;
        private Action<TwinCollection> onDesiredStatePatchListener;
        private Action<Message> twinResponseEvent;
        private Func<string, Message, Task> messageReceivedListener;

        private string receiveEventMessageFilter;
        private string receiveEventMessagePrefix;

        public TimeSpan TwinTimeout = TimeSpan.FromSeconds(60);

        private const int DeviceStreamingTopicNameLevelCount = 5;

        internal MqttTransportHandler(
            IPipelineContext context,
            IotHubConnectionString iotHubConnectionString,
            MqttTransportSettings settings,
            Func<MethodRequestInternal, Task> onMethodCallback = null,
            Action<TwinCollection> onDesiredStatePatchReceivedCallback = null,
            Func<string, Message, Task> onReceiveCallback = null)
            : this(context, iotHubConnectionString, settings, null)
        {
            this.messageListener = onMethodCallback;
            this.messageReceivedListener = onReceiveCallback;
            this.onDesiredStatePatchListener = onDesiredStatePatchReceivedCallback;
        }

        internal MqttTransportHandler(
            IPipelineContext context,
            IotHubConnectionString iotHubConnectionString,
            MqttTransportSettings settings,
            Func<IPAddress[], int, Task<IChannel>> channelFactory)
            : base(context, settings)
        {
            this.mqttIotHubAdapterFactory = new MqttIotHubAdapterFactory(settings);
            this.messageQueue = new ConcurrentQueue<Message>();
            this.completionQueue = new Queue<string>();

            this.streamRequestQueue = new ConcurrentQueue<DeviceStreamRequest>();

            this.serverAddresses = null; // this will be resolved asynchronously in OpenAsync
            this.hostName = iotHubConnectionString.HostName;
            this.receiveEventMessageFilter = string.Format(CultureInfo.InvariantCulture, receiveEventMessagePatternFilter, iotHubConnectionString.DeviceId, iotHubConnectionString.ModuleId);
            this.receiveEventMessagePrefix = string.Format(CultureInfo.InvariantCulture, receiveEventMessagePrefixPattern, iotHubConnectionString.DeviceId, iotHubConnectionString.ModuleId);

            this.qos = settings.PublishToServerQoS;

            if (channelFactory == null)
            {
                switch (settings.GetTransportType())
                {
                    case TransportType.Mqtt_Tcp_Only:
                        this.channelFactory = this.CreateChannelFactory(iotHubConnectionString, settings, context.Get<ProductInfo>());
                        break;

                    case TransportType.Mqtt_WebSocket_Only:
                        this.channelFactory = this.CreateWebSocketChannelFactory(iotHubConnectionString, settings, context.Get<ProductInfo>());
                        break;

                    default:
                        throw new InvalidOperationException("Unsupported Transport Setting {0}".FormatInvariant(settings.GetTransportType()));
                }
            }
            else
            {
                this.channelFactory = channelFactory;
            }

            this.closeRetryPolicy = new RetryPolicy(new TransientErrorIgnoreStrategy(), 5, TimeSpan.FromSeconds(1), TimeSpan.FromSeconds(1));
        }

        public override bool IsUsable => this.State != TransportState.Closed && this.State != TransportState.Error;

        #region Client operations

        public override Task OpenAsync(TimeoutHelper timeoutHelper)
        {
            return OpenAsync(new CancellationTokenSource(timeoutHelper.RemainingTime()).Token);
        }

        public override async Task OpenAsync(CancellationToken cancellationToken)
        {
            try
            {
                if (Logging.IsEnabled) Logging.Enter(this, cancellationToken, nameof(OpenAsync));

                cancellationToken.ThrowIfCancellationRequested();

                this.EnsureValidState(throwIfNotOpen: false);

                await this.OpenAsyncInternal(cancellationToken).ConfigureAwait(true);
            }
            finally
            {
                if (Logging.IsEnabled) Logging.Exit(this, cancellationToken, nameof(OpenAsync));
            }
        }

        public override Task SendEventAsync(Message message, CancellationToken cancellationToken)
        {
            try
            {
                if (Logging.IsEnabled) Logging.Enter(this, cancellationToken, nameof(SendEventAsync));
                cancellationToken.ThrowIfCancellationRequested();

                this.EnsureValidState();
                Debug.Assert(channel != null);

                return this.channel.WriteAndFlushAsync(message);
            }
            finally
            {
                if (Logging.IsEnabled) Logging.Exit(this, cancellationToken, nameof(SendEventAsync));
            }
        }

        public override async Task SendEventAsync(IEnumerable<Message> messages, CancellationToken cancellationToken)
        {
            foreach (Message message in messages)
            {
                cancellationToken.ThrowIfCancellationRequested();
                await this.SendEventAsync(message, cancellationToken).ConfigureAwait(true);
            }
        }

        public override async Task<Message> ReceiveAsync(CancellationToken cancellationToken)
        {
            cancellationToken.ThrowIfCancellationRequested();

            Message message = null;

            this.EnsureValidState();

            if (this.State != TransportState.Receiving)
            {
                await this.SubscribeAsync().ConfigureAwait(true);
            }

            // -1 millisecond represents for SemaphoreSlim to wait indefinitely
            bool hasMessage = await this.ReceiveMessageArrivalAsync(TimeSpan.FromMilliseconds(-1), cancellationToken).ConfigureAwait(true);
            message = ProcessMessage(message, hasMessage);

            return message;
        }

        public override async Task<Message> ReceiveAsync(TimeoutHelper timeoutHelper)
        {
            if (Logging.IsEnabled) Logging.Enter(this, timeoutHelper, timeoutHelper.RemainingTime(), $"{nameof(ReceiveAsync)}");

            Message message = null;

            this.EnsureValidState();

            if (this.State != TransportState.Receiving)
            {
                await this.SubscribeAsync().ConfigureAwait(true);
            }

            TimeSpan timeout = timeoutHelper.RemainingTime();
            bool hasMessage = await this.ReceiveMessageArrivalAsync(timeout, new CancellationTokenSource(timeout).Token).ConfigureAwait(true);
            message = ProcessMessage(message, hasMessage);

            if (Logging.IsEnabled) Logging.Exit(this, timeoutHelper, timeoutHelper.RemainingTime(), $"{nameof(ReceiveAsync)}");

            return message;
        }

        private Message ProcessMessage(Message message, bool hasMessage)
        {
            if (hasMessage)
            {
                lock (this.syncRoot)
                {
                    this.messageQueue.TryDequeue(out message);
                    message.LockToken = message.LockToken;
                    if (this.qos == QualityOfService.AtLeastOnce)
                    {
                        this.completionQueue.Enqueue(message.LockToken);
                    }

                    message.LockToken = this.generationId + message.LockToken;
                }
            }

            return message;
        }

        private async Task<bool> ReceiveMessageArrivalAsync(TimeSpan timeout, CancellationToken cancellationToken)
        {
            cancellationToken.ThrowIfCancellationRequested();
            var disconnectToken = this.disconnectAwaitersCancellationSource.Token;
            this.EnsureValidState();

            using (CancellationTokenSource linkedCts = CancellationTokenSource.CreateLinkedTokenSource(cancellationToken, disconnectToken))
            {
                return await this.receivingSemaphore.WaitAsync(timeout, linkedCts.Token).ConfigureAwait(true);
            }
        }

        public override async Task CompleteAsync(string lockToken, CancellationToken cancellationToken)
        {
            cancellationToken.ThrowIfCancellationRequested();
            this.EnsureValidState();

            if (this.qos == QualityOfService.AtMostOnce)
            {
                throw new IotHubException("Complete is not allowed for QoS 0.", isTransient: false);
            }

            Task completeOperationCompletion;
            lock (this.syncRoot)
            {
                if (!lockToken.StartsWith(this.generationId))
                {
                    throw new IotHubException(
                        "Lock token is stale or never existed. The message will be redelivered, please discard this lock token and do not retry operation.",
                        isTransient: false);
                }

                if (this.completionQueue.Count == 0)
                {
                    throw new IotHubException("Unknown lock token.", isTransient: false);
                }

                string actualLockToken = this.completionQueue.Peek();
                if (lockToken.IndexOf(actualLockToken, GenerationPrefixLength, StringComparison.Ordinal) != GenerationPrefixLength ||
                    lockToken.Length != actualLockToken.Length + GenerationPrefixLength)
                {
                    throw new IotHubException(
                        $"Client MUST send PUBACK packets in the order in which the corresponding PUBLISH packets were received (QoS 1 messages) per [MQTT-4.6.0-2]. Expected lock token: '{actualLockToken}'; actual lock token: '{lockToken}'.",
                        isTransient: false);
                }

                this.completionQueue.Dequeue();
                completeOperationCompletion = this.channel.WriteAndFlushAsync(actualLockToken);
            }

            await completeOperationCompletion.ConfigureAwait(true);
        }

        public override Task AbandonAsync(string lockToken, CancellationToken cancellationToken)
        {
            cancellationToken.ThrowIfCancellationRequested();

            throw new NotSupportedException("MQTT protocol does not support this operation");
        }

        public override Task RejectAsync(string lockToken, CancellationToken cancellationToken)
        {
            cancellationToken.ThrowIfCancellationRequested();

            throw new NotSupportedException("MQTT protocol does not support this operation");
        }

        protected override void Dispose(bool disposing)
        {
            if (_disposed) return;

            base.Dispose(disposing);
            if (disposing)
            {
                if (this.TryStop())
                {
                    this.Cleanup();
                }
            }
        }

        public override async Task CloseAsync(CancellationToken cancellationToken)
        {
            try
            {
                if (Logging.IsEnabled) Logging.Enter(this, "", $"{nameof(MqttTransportHandler)}.{nameof(CloseAsync)}");

                cancellationToken.ThrowIfCancellationRequested();

                if (this.TryStop())
                {
                    OnTransportClosedGracefully();

                    await this.closeRetryPolicy.ExecuteAsync(this.CleanupAsync, cancellationToken).ConfigureAwait(true);
                }
                else
                {
                    if (this.State == TransportState.Error)
                    {
                        this.fatalException.Throw();
                    }
                }
            }
            finally
            {
                if (Logging.IsEnabled) Logging.Exit(this, "", $"{nameof(MqttTransportHandler)}.{nameof(CloseAsync)}");
            }
        }

        #endregion Client operations

        #region MQTT callbacks

        public void OnConnected()
        {
            if (this.TryStateTransition(TransportState.Opening, TransportState.Open))
            {
                this.connectCompletion.TryComplete();
            }
        }

        private async Task HandleIncomingTwinPatch(Message message)
        {
            try
            {
                if (this.onDesiredStatePatchListener != null)
                {
                    using (StreamReader reader = new StreamReader(message.GetBodyStream(), System.Text.Encoding.UTF8))
                    {
                        string patch = reader.ReadToEnd();
                        var props = JsonConvert.DeserializeObject<TwinCollection>(patch);
                        await Task.Run(() => this.onDesiredStatePatchListener(props)).ConfigureAwait(true);
                    }
                }
            }
            finally
            {
                message.Dispose();
            }
        }

<<<<<<< HEAD
        public static IDictionary<string, string> ParseQueryString(string queryString)
        {
            Dictionary<string, string> result = new Dictionary<string, string>();

            if (!String.IsNullOrWhiteSpace(queryString))
            {
                if (queryString[0] == '?')
                {
                    queryString = queryString.Substring(1);
                }

                string[] tokens = queryString.Split('&');

                foreach (string token in tokens)
                {
                    int keyValueSeparatorPos = token.IndexOf('=');

                    if (keyValueSeparatorPos != -1 && keyValueSeparatorPos > 0)
                    {
                        string key = token.Substring(0, keyValueSeparatorPos);
                        string value = String.Empty;

                        if (keyValueSeparatorPos < (token.Length - 1))
                        {
                            value = token.Substring(keyValueSeparatorPos + 1, token.Length - keyValueSeparatorPos - 1);
                        }

                        result.Add(key, value);
                    }
                }
            }

            return result;
        }

        async Task HandleIncomingStreamPost(Message message)
        {
            try
            {
                string[] tokens = message.MqttTopicName.Split('/');

                if (tokens.Length != DeviceStreamingTopicNameLevelCount)
                {
                    throw new FormatException("Unexpected format for Device Streaming topic name");
                }
                else
                {
                    IDictionary<string, string> param = ParseQueryString(tokens[4]);

                    string streamName = tokens[3];
                    string rid = param.GetValueOrDefault("$rid") ?? string.Empty;
                    string webSocketUrl = Uri.UnescapeDataString(param.GetValueOrDefault("$url") ?? string.Empty);
                    string authToken = param.GetValueOrDefault("$auth") ?? string.Empty;

                    DeviceStreamRequest request = new DeviceStreamRequest(rid, streamName, new Uri(webSocketUrl), authToken);

                    streamRequestQueue.Enqueue(request);

                    streamRequestSemaphore.Release();
                }
            }
            catch (Exception exception) when (!exception.IsFatal())
            {
                throw ToIotHubClientContract(exception);
            }
            finally
            {
                message.Dispose();
            }
        }

        async Task HandleIncomingMethodPost(Message message)
=======
        private async Task HandleIncomingMethodPost(Message message)
>>>>>>> adadb4d4
        {
            try
            {
                string[] tokens = Regex.Split(message.MqttTopicName, "/", RegexOptions.Compiled, regexTimeoutMilliseconds);

                var mr = new MethodRequestInternal(tokens[3], tokens[4].Substring(6), message.GetBodyStream(), CancellationToken.None);
                await Task.Run(() => this.messageListener(mr)).ConfigureAwait(true);
            }
            finally
            {
                message.Dispose();
            }
        }

        public async void OnMessageReceived(Message message)
        {
            // Added Try-Catch to avoid unknown thread exception
            // after running for more than 24 hours
            try
            {
                if ((this.State & TransportState.Open) == TransportState.Open)
                {
                    if (message.MqttTopicName.StartsWith(twinResponseTopicPrefix, StringComparison.OrdinalIgnoreCase))
                    {
                        twinResponseEvent(message);
                    }
                    else if (message.MqttTopicName.StartsWith(twinPatchTopicPrefix, StringComparison.OrdinalIgnoreCase))
                    {
                        await HandleIncomingTwinPatch(message).ConfigureAwait(true);
                    }
                    else if (message.MqttTopicName.StartsWith(methodPostTopicPrefix, StringComparison.OrdinalIgnoreCase))
                    {
                        await HandleIncomingMethodPost(message).ConfigureAwait(true);
                    }
                    else if (message.MqttTopicName.StartsWith(this.receiveEventMessagePrefix, StringComparison.OrdinalIgnoreCase))
                    {
                        await HandleIncomingEventMessage(message).ConfigureAwait(true);
                    }
                    else if (message.MqttTopicName.StartsWith(deviceStreamingPostTopicPrefix, StringComparison.OrdinalIgnoreCase))
                    {
                        await this.HandleIncomingStreamPost(message).ConfigureAwait(false);
                    }
                    else
                    {
                        this.messageQueue.Enqueue(message);
                        this.receivingSemaphore.Release();
                    }
                }
            }
            catch (Exception ex)
            {
                this.OnError(ex);
            }
        }

        private async Task HandleIncomingEventMessage(Message message)
        {
            try
            {
                // The MqttTopic is in the format - devices/deviceId/modules/moduleId/inputs/inputName
                // We try to get the endpoint from the topic, if the topic is in the above format.
                string[] tokens = message.MqttTopicName.Split('/');
                string inputName = tokens.Length >= 6 ? tokens[5] : null;

                // Add the endpoint as a SystemProperty
                message.SystemProperties.Add(MessageSystemPropertyNames.InputName, inputName);

                if (this.qos == QualityOfService.AtLeastOnce)
                {
                    lock (this.syncRoot)
                    {
                        this.completionQueue.Enqueue(message.LockToken);
                    }
                }
                message.LockToken = this.generationId + message.LockToken;
                await (this.messageReceivedListener?.Invoke(inputName, message) ?? TaskHelpers.CompletedTask).ConfigureAwait(true);
            }
            finally
            {
                message.Dispose();
            }
        }

        public async void OnError(Exception exception)
        {
            try
            {
                TransportState previousState = this.MoveToStateIfPossible(TransportState.Error, TransportState.Closed);
                switch (previousState)
                {
                    case TransportState.Error:
                    case TransportState.Closed:
                        return;

                    case TransportState.NotInitialized:
                    case TransportState.Opening:
                        this.fatalException = ExceptionDispatchInfo.Capture(exception);
                        this.connectCompletion.TrySetException(exception);
                        this.subscribeCompletionSource.TrySetException(exception);
                        break;

                    case TransportState.Open:
                    case TransportState.Subscribing:
                        this.fatalException = ExceptionDispatchInfo.Capture(exception);
                        this.subscribeCompletionSource.TrySetException(exception);
                        OnTransportDisconnected();
                        break;

                    case TransportState.Receiving:
                        this.fatalException = ExceptionDispatchInfo.Capture(exception);
                        this.disconnectAwaitersCancellationSource.Cancel();
                        OnTransportDisconnected();
                        break;

                    default:
                        Debug.Fail($"Unknown transport state: {previousState}");
                        throw new InvalidOperationException();
                }

                await this.closeRetryPolicy.ExecuteAsync(this.CleanupAsync).ConfigureAwait(true);
            }
            catch (Exception ex) when (!ex.IsFatal())
            {
                if (Logging.IsEnabled) Logging.Error(this, ex.ToString(), nameof(OnError));
            }
        }

        private TransportState MoveToStateIfPossible(TransportState destination, TransportState illegalStates)
        {
            TransportState previousState = this.State;
            do
            {
                if ((previousState & illegalStates) > 0)
                {
                    return previousState;
                }
                TransportState prevState;
                if ((prevState = (TransportState)Interlocked.CompareExchange(ref this.state, (int)destination, (int)previousState)) == previousState)
                {
                    return prevState;
                }
                previousState = prevState;
            }
            while (true);
        }

        #endregion MQTT callbacks

        private async Task OpenAsyncInternal(CancellationToken cancellationToken)
        {
#if NET451
            this.serverAddresses = Dns.GetHostEntry(this.hostName).AddressList;
#else
            this.serverAddresses = (await Dns.GetHostAddressesAsync(this.hostName).ConfigureAwait(true));
#endif
            if (this.TryStateTransition(TransportState.NotInitialized, TransportState.Opening))
            {
                try
                {
                    this.channel = await this.channelFactory(this.serverAddresses, ProtocolGatewayPort).ConfigureAwait(true);
                }
                catch (Exception ex) when (!ex.IsFatal())
                {
                    this.OnError(ex);
                    throw;
                }

                this.ScheduleCleanup(async () =>
                {
                    this.disconnectAwaitersCancellationSource.Cancel();
                    if (this.channel == null)
                    {
                        return;
                    }
                    if (this.channel.Active)
                    {
                        await this.channel.WriteAsync(DisconnectPacket.Instance).ConfigureAwait(true);
                    }
                    if (this.channel.Open)
                    {
                        await this.channel.CloseAsync().ConfigureAwait(true);
                    }
                });
            }

            await this.connectCompletion.Task.ConfigureAwait(true);

            // Codes_SRS_CSHARP_MQTT_TRANSPORT_18_031: `OpenAsync` shall subscribe using the '$iothub/twin/res/#' topic filter
            await this.SubscribeTwinResponsesAsync().ConfigureAwait(true);
        }

        private bool TryStop()
        {
            TransportState previousState = this.MoveToStateIfPossible(TransportState.Closed, TransportState.Error);
            switch (previousState)
            {
                case TransportState.Closed:
                case TransportState.Error:
                    return false;

                case TransportState.NotInitialized:
                case TransportState.Opening:
                    this.connectCompletion.TrySetCanceled();
                    break;

                case TransportState.Open:
                case TransportState.Subscribing:
                    this.subscribeCompletionSource.TrySetCanceled();
                    break;

                case TransportState.Receiving:
                    this.disconnectAwaitersCancellationSource.Cancel();
                    break;

                default:
                    Debug.Fail($"Unknown transport state: {previousState}");
                    throw new InvalidOperationException();
            }
            return true;
        }

        private async Task SubscribeAsync()
        {
            if (this.TryStateTransition(TransportState.Open, TransportState.Subscribing))
            {
                await this.channel.WriteAsync(new SubscribePacket()).ConfigureAwait(true);

                if (this.TryStateTransition(TransportState.Subscribing, TransportState.Receiving))
                {
                    if (this.subscribeCompletionSource.TryComplete())
                    {
                        return;
                    }
                }
            }
            await this.subscribeCompletionSource.Task.ConfigureAwait(true);
        }

        private async Task SubscribeTwinResponsesAsync()
        {
            await this.channel.WriteAsync(new SubscribePacket(0, new SubscriptionRequest(twinResponseTopicFilter, QualityOfService.AtMostOnce))).ConfigureAwait(true);
        }

        public override async Task EnableMethodsAsync(CancellationToken cancellationToken)
        {
            cancellationToken.ThrowIfCancellationRequested();
            this.EnsureValidState();

            // Codes_SRS_CSHARP_MQTT_TRANSPORT_18_001:  `EnableMethodsAsync` shall subscribe using the '$iothub/methods/POST/' topic filter.
            // Codes_SRS_CSHARP_MQTT_TRANSPORT_18_002:  `EnableMethodsAsync` shall wait for a SUBACK for the subscription request.
            // Codes_SRS_CSHARP_MQTT_TRANSPORT_18_003:  `EnableMethodsAsync` shall return failure if the subscription request fails.
            await this.channel.WriteAsync(new SubscribePacket(0, new SubscriptionRequest(methodPostTopicFilter, QualityOfService.AtMostOnce))).ConfigureAwait(true);
        }

        public override async Task DisableMethodsAsync(CancellationToken cancellationToken)
        {
            cancellationToken.ThrowIfCancellationRequested();
            this.EnsureValidState();

            //SRS_CSHARP_MQTT_TRANSPORT_28_001: `DisableMethodsAsync` shall unsubscribe using the '$iothub/methods/POST/' topic filter.
            //SRS_CSHARP_MQTT_TRANSPORT_28_002: `DisableMethodsAsync` shall wait for a UNSUBACK for the unsubscription.
            //SRS_CSHARP_MQTT_TRANSPORT_28_003: `DisableMethodsAsync` shall return failure if the unsubscription fails.
            await this.channel.WriteAsync(new UnsubscribePacket(0, methodPostTopicFilter)).ConfigureAwait(true);
        }

        public override async Task EnableEventReceiveAsync(CancellationToken cancellationToken)
        {
            cancellationToken.ThrowIfCancellationRequested();
            this.EnsureValidState();

            // Codes_SRS_CSHARP_MQTT_TRANSPORT_33_021:  `EnableEventReceiveAsync` shall subscribe using the 'devices/{0}/modules/{1}/' topic filter.
            // Codes_SRS_CSHARP_MQTT_TRANSPORT_33_022:  `EnableEventReceiveAsync` shall wait for a SUBACK for the subscription request.
            // Codes_SRS_CSHARP_MQTT_TRANSPORT_33_023:  `EnableEventReceiveAsync` shall return failure if the subscription request fails.
            await this.channel.WriteAsync(new SubscribePacket(0, new SubscriptionRequest(this.receiveEventMessageFilter, this.qos))).ConfigureAwait(true);
        }

        public override async Task DisableEventReceiveAsync(CancellationToken cancellationToken)
        {
            cancellationToken.ThrowIfCancellationRequested();
            this.EnsureValidState();

            //SRS_CSHARP_MQTT_TRANSPORT_33_021: `DisableEventReceiveAsync` shall unsubscribe using the 'devices/{0}/modules/{1}/#' topic filter.
            //SRS_CSHARP_MQTT_TRANSPORT_33_022: `DisableEventReceiveAsync` shall wait for a UNSUBACK for the unsubscription.
            //SRS_CSHARP_MQTT_TRANSPORT_33_023: `DisableEventReceiveAsync` shall return failure if the unsubscription fails.
            await this.channel.WriteAsync(new UnsubscribePacket(0, this.receiveEventMessageFilter)).ConfigureAwait(true);
        }
		
        public override async Task EnableStreamsAsync(CancellationToken cancellationToken)
        {
            cancellationToken.ThrowIfCancellationRequested();
            this.EnsureValidState();

            await this.channel.WriteAsync(new SubscribePacket(0, new SubscriptionRequest(deviceStreamingPostTopicFilter, QualityOfService.AtMostOnce))).ConfigureAwait(true);
            await this.channel.WriteAsync(new SubscribePacket(0, new SubscriptionRequest(deviceStreamingResponseTopicFilter, QualityOfService.AtMostOnce))).ConfigureAwait(true);
        }

        public override async Task DisableStreamsAsync(CancellationToken cancellationToken)
        {
            cancellationToken.ThrowIfCancellationRequested();
            this.EnsureValidState();

            await this.channel.WriteAsync(new UnsubscribePacket(0, deviceStreamingPostTopicFilter)).ConfigureAwait(true);
            await this.channel.WriteAsync(new UnsubscribePacket(0, deviceStreamingResponseTopicFilter)).ConfigureAwait(true);
        }

        public override async Task<DeviceStreamRequest> WaitForDeviceStreamRequestAsync(CancellationToken cancellationToken)
        {
            cancellationToken.ThrowIfCancellationRequested();

            DeviceStreamRequest result = null;
            
            this.EnsureValidState();

            using (CancellationTokenSource linkedCts = CancellationTokenSource.CreateLinkedTokenSource(cancellationToken, this.disconnectAwaitersCancellationSource.Token))
            {
                await this.streamRequestSemaphore.WaitAsync(linkedCts.Token).ConfigureAwait(false);
            }

            this.streamRequestQueue.TryDequeue(out result);

            return result;
        }

        public override async Task AcceptDeviceStreamRequestAsync(DeviceStreamRequest request, CancellationToken cancellationToken)
        {
            if (request == null || request.RequestId == null)
            {
                throw new ArgumentNullException(nameof(request));
            }

            try
            {
                if (Logging.IsEnabled) Logging.Enter(this, request, cancellationToken, $"{nameof(MqttTransportHandler)}.{nameof(AcceptDeviceStreamRequestAsync)}");

                cancellationToken.ThrowIfCancellationRequested();

                DeviceStreamResponse response = new DeviceStreamResponse(request.RequestId, true);

                await SendDeviceStreamResponseAsync(response, cancellationToken).ConfigureAwait(false);
            }
            catch (Exception exception) when (!exception.IsFatal())
            {
                throw ToIotHubClientContract(exception);
            }
            finally
            {
                if (Logging.IsEnabled) Logging.Exit(this, request, cancellationToken, $"{nameof(MqttTransportHandler)}.{nameof(AcceptDeviceStreamRequestAsync)}");
            }
        }

        public override async Task RejectDeviceStreamRequestAsync(DeviceStreamRequest request, CancellationToken cancellationToken)
        {
            if (request == null || request.RequestId == null)
            {
                throw new ArgumentNullException(nameof(request));
            }

            try
            {
                if (Logging.IsEnabled) Logging.Enter(this, request, cancellationToken, $"{nameof(MqttTransportHandler)}.{nameof(RejectDeviceStreamRequestAsync)}");

                cancellationToken.ThrowIfCancellationRequested();

                DeviceStreamResponse response = new DeviceStreamResponse(request.RequestId, false);

                await SendDeviceStreamResponseAsync(response, cancellationToken).ConfigureAwait(false);
            }
            catch (Exception exception) when (!exception.IsFatal())
            {
                throw ToIotHubClientContract(exception);
            }
            finally
            {
                if (Logging.IsEnabled) Logging.Exit(this, request, cancellationToken, $"{nameof(MqttTransportHandler)}.{nameof(RejectDeviceStreamRequestAsync)}");
            }
        }

        public async Task SendDeviceStreamResponseAsync(DeviceStreamResponse streamResponse, CancellationToken cancellationToken)
        {
            if (Logging.IsEnabled) Logging.Enter(this, streamResponse, cancellationToken, $"{nameof(MqttTransportHandler)}.{nameof(SendDeviceStreamResponseAsync)}");

            cancellationToken.ThrowIfCancellationRequested();
            this.EnsureValidState();

            var message = new Message(Stream.Null);

            int statusCode = streamResponse.IsAccepted ? 200 : 400;
            string topicName = $"$iothub/streams/res/{statusCode}/?$rid={streamResponse.RequestId}";

            message.MqttTopicName = topicName;

            await this.SendEventAsync(message, cancellationToken).ConfigureAwait(false);

            if (Logging.IsEnabled) Logging.Exit(this, streamResponse, cancellationToken, $"{nameof(MqttTransportHandler)}.{nameof(SendDeviceStreamResponseAsync)}");
        }

        public override async Task SendMethodResponseAsync(MethodResponseInternal methodResponse, CancellationToken cancellationToken)
        {
            cancellationToken.ThrowIfCancellationRequested();
            this.EnsureValidState();

            // Codes_SRS_CSHARP_MQTT_TRANSPORT_18_005:  `SendMethodResponseAsync` shall allocate a `Message` object containing the method response.
            // Codes_SRS_CSHARP_MQTT_TRANSPORT_18_006:  `SendMethodResponseAsync` shall set the message topic to '$iothub/methods/res/<STATUS>/?$rid=<REQUEST_ID>' where STATUS is the return status for the method and REQUEST_ID is the request ID received from the service in the original method call.
            // Codes_SRS_CSHARP_MQTT_TRANSPORT_18_007:  `SendMethodResponseAsync` shall set the message body to the response payload of the `Method` object.
            // Codes_SRS_CSHARP_MQTT_TRANSPORT_18_008:  `SendMethodResponseAsync` shall send the message to the service.
            var message = new Message(methodResponse.BodyStream);

            message.MqttTopicName = methodResponseTopic.FormatInvariant(methodResponse.Status, methodResponse.RequestId);

            await this.SendEventAsync(message, cancellationToken).ConfigureAwait(true);
        }

        public override async Task EnableTwinPatchAsync(CancellationToken cancellationToken)
        {
            cancellationToken.ThrowIfCancellationRequested();
            this.EnsureValidState();

            // Codes_SRS_CSHARP_MQTT_TRANSPORT_18_010: `EnableTwinPatchAsync` shall subscribe using the '$iothub/twin/PATCH/properties/desired/#' topic filter.
            // Codes_SRS_CSHARP_MQTT_TRANSPORT_18_011: `EnableTwinPatchAsync` shall wait for a SUBACK on the subscription request.
            // Codes_SRS_CSHARP_MQTT_TRANSPORT_18_012: `EnableTwinPatchAsync` shall return failure if the subscription request fails.
            await this.channel.WriteAsync(new SubscribePacket(0, new SubscriptionRequest(twinPatchTopicFilter, QualityOfService.AtMostOnce))).ConfigureAwait(true);
        }

        private Boolean ParseResponseTopic(string topicName, out string rid, out Int32 status)
        {
            var match = this.twinResponseTopicRegex.Match(topicName);
            if (match.Success)
            {
                status = Convert.ToInt32(match.Groups[1].Value);
                rid = HttpUtility.ParseQueryString(match.Groups[2].Value).Get("$rid");
                return true;
            }
            else
            {
                rid = "";
                status = 500;
                return false;
            }
        }

        private async Task<Message> SendTwinRequestAsync(Message request, string rid, CancellationToken cancellationToken)
        {
            cancellationToken.ThrowIfCancellationRequested();

            var responseReceived = new SemaphoreSlim(0);
            Message response = null; ;
            ExceptionDispatchInfo responseException = null;

            Action<Message> onTwinResponse = (Message possibleResponse) =>
            {
                try
                {
                    string receivedRid;
                    int status;

                    if (ParseResponseTopic(possibleResponse.MqttTopicName, out receivedRid, out status))
                    {
                        if (rid == receivedRid)
                        {
                            if (status >= 300)
                            {
                                throw new IotHubException("request " + rid + " returned status " + status.ToString(), isTransient: false);
                            }
                            else
                            {
                                response = possibleResponse;
                                responseReceived.Release();
                            }
                        }
                    }
                }
                catch (Exception e)
                {
                    responseException = ExceptionDispatchInfo.Capture(e);
                    responseReceived.Release();
                }
            };

            try
            {
                this.twinResponseEvent += onTwinResponse;

                await this.SendEventAsync(request, cancellationToken).ConfigureAwait(true);

                await responseReceived.WaitAsync(this.TwinTimeout, cancellationToken).ConfigureAwait(true);

                if (responseException != null)
                {
                    responseException.Throw();
                }
                else if (response == null)
                {
                    throw new TimeoutException("Response for message " + rid + " not received");
                }

                return response;
            }
            finally
            {
                twinResponseEvent -= onTwinResponse;
            }
        }

        public override async Task<Twin> SendTwinGetAsync(CancellationToken cancellationToken)
        {
            cancellationToken.ThrowIfCancellationRequested();

            Twin twin = null;
            this.EnsureValidState();

            // Codes_SRS_CSHARP_MQTT_TRANSPORT_18_014:  `SendTwinGetAsync` shall allocate a `Message` object to hold the `GET` request
            var request = new Message();

            // Codes_SRS_CSHARP_MQTT_TRANSPORT_18_015:  `SendTwinGetAsync` shall generate a GUID to use as the $rid property on the request
            // Codes_SRS_CSHARP_MQTT_TRANSPORT_18_016:  `SendTwinGetAsync` shall set the `Message` topic to '$iothub/twin/GET/?$rid=<REQUEST_ID>' where REQUEST_ID is the GUID that was generated
            string rid = Guid.NewGuid().ToString(); ;
            request.MqttTopicName = "$iothub/twin/GET/?$rid=" + rid;

            // Codes_SRS_CSHARP_MQTT_TRANSPORT_18_017:  `SendTwinGetAsync` shall wait for a response from the service with a matching $rid value
            // Codes_SRS_CSHARP_MQTT_TRANSPORT_18_019:  If the response is failed, `SendTwinGetAsync` shall return that failure to the caller.
            // Codes_SRS_CSHARP_MQTT_TRANSPORT_18_020:  If the response doesn't arrive within `MqttTransportHandler.TwinTimeout`, `SendTwinGetAsync` shall fail with a timeout error
            using (var response = await SendTwinRequestAsync(request, rid, cancellationToken).ConfigureAwait(true))
            {
                // Codes_SRS_CSHARP_MQTT_TRANSPORT_18_021:  If the response contains a success code, `SendTwinGetAsync` shall return success to the caller
                // Codes_SRS_CSHARP_MQTT_TRANSPORT_18_018:  When a response is received, `SendTwinGetAsync` shall return the Twin object to the caller
                using (StreamReader reader = new StreamReader(response.GetBodyStream(), System.Text.Encoding.UTF8))
                {
                    string body = reader.ReadToEnd();

                    try
                    {
                        var props = JsonConvert.DeserializeObject<TwinProperties>(body);

                        twin = new Twin();
                        twin.Properties = props;
                    }
                    catch (JsonReaderException ex)
                    {
                        if (Logging.IsEnabled) Logging.Error(this, $"Failed to parse Twin JSON: {ex}. Message body: '{body}'");
                        throw;
                    }
                }
            }

            return twin;
        }

        public override async Task SendTwinPatchAsync(TwinCollection reportedProperties, CancellationToken cancellationToken)
        {
            cancellationToken.ThrowIfCancellationRequested();
            this.EnsureValidState();

            // Codes_SRS_CSHARP_MQTT_TRANSPORT_18_025:  `SendTwinPatchAsync` shall serialize the `reported` object into a JSON string
            var body = JsonConvert.SerializeObject(reportedProperties);
            var bodyStream = new MemoryStream(System.Text.Encoding.UTF8.GetBytes(body));

            // Codes_SRS_CSHARP_MQTT_TRANSPORT_18_022:  `SendTwinPatchAsync` shall allocate a `Message` object to hold the update request
            // Codes_SRS_CSHARP_MQTT_TRANSPORT_18_026:  `SendTwinPatchAsync` shall set the body of the message to the JSON string
            using (var request = new Message(bodyStream))
            {
                // Codes_SRS_CSHARP_MQTT_TRANSPORT_18_023:  `SendTwinPatchAsync` shall generate a GUID to use as the $rid property on the request
                // Codes_SRS_CSHARP_MQTT_TRANSPORT_18_024:  `SendTwinPatchAsync` shall set the `Message` topic to '$iothub/twin/PATCH/properties/reported/?$rid=<REQUEST_ID>' where REQUEST_ID is the GUID that was generated
                var rid = Guid.NewGuid().ToString();
                request.MqttTopicName = twinPatchTopic.FormatInvariant(rid);

                // Codes_SRS_CSHARP_MQTT_TRANSPORT_18_027:  `SendTwinPatchAsync` shall wait for a response from the service with a matching $rid value
                // Codes_SRS_CSHARP_MQTT_TRANSPORT_18_028:  If the response is failed, `SendTwinPatchAsync` shall return that failure to the caller.
                // Codes_SRS_CSHARP_MQTT_TRANSPORT_18_029:  If the response doesn't arrive within `MqttTransportHandler.TwinTimeout`, `SendTwinPatchAsync` shall fail with a timeout error.
                // Codes_SRS_CSHARP_MQTT_TRANSPORT_18_030:  If the response contains a success code, `SendTwinPatchAsync` shall return success to the caller.
                await SendTwinRequestAsync(request, rid, cancellationToken).ConfigureAwait(true);
            }
        }

        private Func<IPAddress[], int, Task<IChannel>> CreateChannelFactory(IotHubConnectionString iotHubConnectionString, MqttTransportSettings settings, ProductInfo productInfo)
        {
            return async (addresses, port) =>
            {
                IChannel channel = null;

                Func<Stream, SslStream> streamFactory = stream => new SslStream(stream, true, settings.RemoteCertificateValidationCallback);

                var certs = settings.ClientCertificate == null
                    ? new List<X509Certificate>(0)
                    : new List<X509Certificate> { settings.ClientCertificate };

                SslProtocols protocols = TlsVersions.Instance.Preferred;
#if NET451
                // Requires hardcoding in NET451 otherwise yields error:
                //    Microsoft.Azure.Devices.Client.Exceptions.IotHubCommunicationException: Transient network error occurred, please retry.
                //    DotNetty.Transport.Channels.ClosedChannelException: I/O error occurred.
                if (settings.GetTransportType() == TransportType.Mqtt_Tcp_Only
                    && protocols == SslProtocols.None)
                {
                    protocols = TlsVersions.Instance.MinimumTlsVersions;
                }
#endif

                var clientTlsSettings = new ClientTlsSettings(
                     protocols,
                     settings.CertificateRevocationCheck,
                     certs,
                     iotHubConnectionString.HostName);

                Bootstrap bootstrap = new Bootstrap()
                    .Group(s_eventLoopGroup.Value)
                    .Channel<TcpSocketChannel>()
                    .Option(ChannelOption.TcpNodelay, true)
                    .Option(ChannelOption.Allocator, UnpooledByteBufferAllocator.Default)
                    .Handler(new ActionChannelInitializer<ISocketChannel>(ch =>
                    {
                        var tlsHandler = new TlsHandler(streamFactory, clientTlsSettings);

                        ch.Pipeline
                            .AddLast(
                                tlsHandler,
                                MqttEncoder.Instance,
                                new MqttDecoder(false, MaxMessageSize),
                                new LoggingHandler(LogLevel.DEBUG),
                                this.mqttIotHubAdapterFactory.Create(this, iotHubConnectionString, settings, productInfo));
                    }));

                foreach (IPAddress address in addresses)
                {
                    try
                    {
                        if (Logging.IsEnabled) Logging.Info(this, $"Connecting to {address.ToString()}", nameof(CreateChannelFactory));
                        channel = await bootstrap.ConnectAsync(address, port).ConfigureAwait(true);
                        break;
                    }
                    catch (AggregateException ae)
                    {
                        ae.Handle((ex) =>
                        {
                            if (ex is ConnectException)     // We will handle DotNetty.Transport.Channels.ConnectException
                            {
                                if (Logging.IsEnabled) Logging.Error(this, $"ConnectException trying to connect to {address.ToString()}: {ex.ToString()}", nameof(CreateChannelFactory));
                                return true;
                            }

                            return false; // Let anything else stop the application.
                        });
                    }
                    catch (ConnectException ex)
                    {
                        //same as above, we will handle DotNetty.Transport.Channels.ConnectException
                        if (Logging.IsEnabled) Logging.Error(this, $"ConnectException trying to connect to {address.ToString()}: {ex.ToString()}", nameof(CreateChannelFactory));
                    }
                }

                if (channel == null)
                {
                    throw new IotHubCommunicationException("MQTT channel open failed.");
                }
                return channel;
            };
        }

        private Func<IPAddress[], int, Task<IChannel>> CreateWebSocketChannelFactory(IotHubConnectionString iotHubConnectionString, MqttTransportSettings settings, ProductInfo productInfo)
        {
            return async (address, port) =>
            {
                string additionalQueryParams = "";

                var websocketUri = new Uri(WebSocketConstants.Scheme + iotHubConnectionString.HostName + ":" + WebSocketConstants.SecurePort + WebSocketConstants.UriSuffix + additionalQueryParams);
                var websocket = new ClientWebSocket();
                websocket.Options.AddSubProtocol(WebSocketConstants.SubProtocols.Mqtt);

                // Check if we're configured to use a proxy server
                IWebProxy webProxy = settings.Proxy;

                try
                {
                    if (webProxy != DefaultWebProxySettings.Instance)
                    {
                        // Configure proxy server
                        websocket.Options.Proxy = webProxy;
                        if (Logging.IsEnabled)
                        {
                            Logging.Info(this, $"{nameof(CreateWebSocketChannelFactory)} Setting ClientWebSocket.Options.Proxy");
                        }
                    }
                }
                catch (PlatformNotSupportedException)
                {
                    // .NET Core 2.0 doesn't support proxy. Ignore this setting.
                    if (Logging.IsEnabled)
                    {
                        Logging.Error(this, $"{nameof(CreateWebSocketChannelFactory)} PlatformNotSupportedException thrown as .NET Core 2.0 doesn't support proxy");
                    }
                }

                if (settings.ClientCertificate != null)
                {
                    websocket.Options.ClientCertificates.Add(settings.ClientCertificate);
                }

                using (var cancellationTokenSource = new CancellationTokenSource(TimeSpan.FromMinutes(1)))
                {
                    await websocket.ConnectAsync(websocketUri, cancellationTokenSource.Token).ConfigureAwait(true);
                }

                var clientChannel = new ClientWebSocketChannel(null, websocket);
                clientChannel
                    .Option(ChannelOption.Allocator, UnpooledByteBufferAllocator.Default)
                    .Option(ChannelOption.AutoRead, false)
                    .Option(ChannelOption.RcvbufAllocator, new AdaptiveRecvByteBufAllocator())
                    .Option(ChannelOption.MessageSizeEstimator, DefaultMessageSizeEstimator.Default)
                    .Pipeline.AddLast(
                        MqttEncoder.Instance,
                        new MqttDecoder(false, MaxMessageSize),
                        new LoggingHandler(LogLevel.DEBUG),
                        this.mqttIotHubAdapterFactory.Create(this, iotHubConnectionString, settings, productInfo));

                await s_eventLoopGroup.Value.RegisterAsync(clientChannel).ConfigureAwait(false);

                return clientChannel;
            };
        }

        private void ScheduleCleanup(Func<Task> cleanupTask)
        {
            Func<Task> currentCleanupFunc = this.cleanupFunc;
            this.cleanupFunc = async () =>
            {
                await cleanupTask().ConfigureAwait(true);

                if (currentCleanupFunc != null)
                {
                    await currentCleanupFunc().ConfigureAwait(true);
                }
            };
        }

        private async void Cleanup()
        {
            try
            {
                await this.closeRetryPolicy.ExecuteAsync(this.CleanupAsync).ConfigureAwait(true);
            }
            catch (Exception ex) when (!ex.IsFatal())
            {
            }
        }

        private Task CleanupAsync()
        {
            if (this.cleanupFunc != null)
            {
                return this.cleanupFunc();
            }

            return TaskHelpers.CompletedTask;
        }

        private bool TryStateTransition(TransportState fromState, TransportState toState)
        {
            return (TransportState)Interlocked.CompareExchange(ref this.state, (int)toState, (int)fromState) == fromState;
        }

        private void EnsureValidState(bool throwIfNotOpen = true)
        {
            if (this.State == TransportState.Error)
            {
                this.fatalException.Throw();
            }
            if (this.State == TransportState.Closed)
            {
                Debug.Fail($"{nameof(MqttTransportHandler)}.{nameof(EnsureValidState)}: Attempting to reuse transport after it was closed.");
                throw new InvalidOperationException($"Invalid transport state: {this.State}");
            }
            if (throwIfNotOpen && (State & TransportState.Open) == 0)
            {
                throw new IotHubCommunicationException("MQTT connection is not established. Please retry later.");
            }
        }

        private static IEventLoopGroup GetEventLoopGroup()
        {
            try
            {
                string envValue = Environment.GetEnvironmentVariable(ProcessorThreadCountVariableName);
                if (!string.IsNullOrWhiteSpace(envValue))
                {
                    string processorEventCountValue = Environment.ExpandEnvironmentVariables(envValue);
                    if (int.TryParse(processorEventCountValue, out var processorThreadCount))
                    {
                        if (Logging.IsEnabled) Logging.Info(null, $"EventLoopGroup threads count {processorThreadCount}.");
                        return processorThreadCount <= 0 ? new MultithreadEventLoopGroup() :
                            processorThreadCount == 1 ? (IEventLoopGroup)new SingleThreadEventLoop() :
                            new MultithreadEventLoopGroup(processorThreadCount);
                    }
                }
            }
            catch (Exception ex)
            {
                if (Logging.IsEnabled) Logging.Info(null, $"Could not read EventLoopGroup threads count {ex}");
                return new MultithreadEventLoopGroup();
            }

            if (Logging.IsEnabled) Logging.Info(null, "EventLoopGroup threads count was not set.");
            return new MultithreadEventLoopGroup();
        }
        private static Exception ToIotHubClientContract(Exception exception)
        {
            if (exception is TimeoutException)
            {
                return new IotHubCommunicationException(exception.Message, exception);
            }
            else if (exception is UnauthorizedAccessException)
            {
                return new UnauthorizedException(exception.Message, exception);
            }
            else
            {
                return exception;
            }
        }
    }

}<|MERGE_RESOLUTION|>--- conflicted
+++ resolved
@@ -62,42 +62,19 @@
         private readonly SemaphoreSlim receivingSemaphore = new SemaphoreSlim(0);
         private readonly ConcurrentQueue<Message> messageQueue;
 
-<<<<<<< HEAD
-        readonly SemaphoreSlim streamRequestSemaphore = new SemaphoreSlim(0);
-        readonly ConcurrentQueue<DeviceStreamRequest> streamRequestQueue;
-
-        readonly TaskCompletionSource connectCompletion = new TaskCompletionSource();
-        readonly TaskCompletionSource subscribeCompletionSource = new TaskCompletionSource();
-        Func<Task> cleanupFunc;
-        IChannel channel;
-        ExceptionDispatchInfo fatalException;
-        IPAddress[] serverAddresses;
-=======
+        private readonly SemaphoreSlim streamRequestSemaphore = new SemaphoreSlim(0);
+        private readonly ConcurrentQueue<DeviceStreamRequest> streamRequestQueue;
         private readonly TaskCompletionSource connectCompletion = new TaskCompletionSource();
         private readonly TaskCompletionSource subscribeCompletionSource = new TaskCompletionSource();
         private Func<Task> cleanupFunc;
         private IChannel channel;
         private ExceptionDispatchInfo fatalException;
         private IPAddress[] serverAddresses;
->>>>>>> adadb4d4
 
         private int state = (int)TransportState.NotInitialized;
         public TransportState State => (TransportState)Volatile.Read(ref this.state);
 
         // incoming topic names
-<<<<<<< HEAD
-        const string methodPostTopicFilter = "$iothub/methods/POST/#";
-        const string methodPostTopicPrefix = "$iothub/methods/POST/";
-        const string twinResponseTopicFilter = "$iothub/twin/res/#";
-        const string twinResponseTopicPrefix = "$iothub/twin/res/";
-        const string twinPatchTopicFilter = "$iothub/twin/PATCH/properties/desired/#";
-        const string twinPatchTopicPrefix = "$iothub/twin/PATCH/properties/desired/";
-        const string deviceStreamingPostTopicFilter = "$iothub/streams/POST/#";
-        const string deviceStreamingPostTopicPrefix = "$iothub/streams/POST/";
-        const string deviceStreamingResponseTopicFilter = "$iothub/streams/res/#";
-        const string receiveEventMessagePatternFilter = "devices/{0}/modules/{1}/#";
-        const string receiveEventMessagePrefixPattern = "devices/{0}/modules/{1}/";
-=======
         private const string methodPostTopicFilter = "$iothub/methods/POST/#";
 
         private const string methodPostTopicPrefix = "$iothub/methods/POST/";
@@ -107,7 +84,9 @@
         private const string twinPatchTopicPrefix = "$iothub/twin/PATCH/properties/desired/";
         private const string receiveEventMessagePatternFilter = "devices/{0}/modules/{1}/#";
         private const string receiveEventMessagePrefixPattern = "devices/{0}/modules/{1}/";
->>>>>>> adadb4d4
+        private const string deviceStreamingPostTopicFilter = "$iothub/streams/POST/#";
+        private const string deviceStreamingPostTopicPrefix = "$iothub/streams/POST/";
+        private const string deviceStreamingResponseTopicFilter = "$iothub/streams/res/#";
 
         // outgoing topic names
         private const string methodResponseTopic = "$iothub/methods/res/{0}/?$rid={1}";
@@ -448,7 +427,6 @@
             }
         }
 
-<<<<<<< HEAD
         public static IDictionary<string, string> ParseQueryString(string queryString)
         {
             Dictionary<string, string> result = new Dictionary<string, string>();
@@ -484,7 +462,7 @@
             return result;
         }
 
-        async Task HandleIncomingStreamPost(Message message)
+        private async Task HandleIncomingStreamPost(Message message)
         {
             try
             {
@@ -520,10 +498,7 @@
             }
         }
 
-        async Task HandleIncomingMethodPost(Message message)
-=======
         private async Task HandleIncomingMethodPost(Message message)
->>>>>>> adadb4d4
         {
             try
             {
@@ -810,7 +785,7 @@
             //SRS_CSHARP_MQTT_TRANSPORT_33_023: `DisableEventReceiveAsync` shall return failure if the unsubscription fails.
             await this.channel.WriteAsync(new UnsubscribePacket(0, this.receiveEventMessageFilter)).ConfigureAwait(true);
         }
-		
+
         public override async Task EnableStreamsAsync(CancellationToken cancellationToken)
         {
             cancellationToken.ThrowIfCancellationRequested();
@@ -834,7 +809,7 @@
             cancellationToken.ThrowIfCancellationRequested();
 
             DeviceStreamRequest result = null;
-            
+
             this.EnsureValidState();
 
             using (CancellationTokenSource linkedCts = CancellationTokenSource.CreateLinkedTokenSource(cancellationToken, this.disconnectAwaitersCancellationSource.Token))
@@ -1326,6 +1301,7 @@
             if (Logging.IsEnabled) Logging.Info(null, "EventLoopGroup threads count was not set.");
             return new MultithreadEventLoopGroup();
         }
+
         private static Exception ToIotHubClientContract(Exception exception)
         {
             if (exception is TimeoutException)
@@ -1342,5 +1318,4 @@
             }
         }
     }
-
 }