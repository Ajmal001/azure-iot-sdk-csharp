// Copyright (c) Microsoft. All rights reserved.
// Licensed under the MIT license. See LICENSE file in the project root for full license information.

using DotNetty.Buffers;
using DotNetty.Codecs.Mqtt;
using DotNetty.Codecs.Mqtt.Packets;
using DotNetty.Common.Concurrency;
using DotNetty.Handlers.Logging;
using DotNetty.Handlers.Tls;
using DotNetty.Transport.Bootstrapping;
using DotNetty.Transport.Channels;
using DotNetty.Transport.Channels.Sockets;
using Microsoft.Azure.Devices.Client.Exceptions;
using Microsoft.Azure.Devices.Client.Extensions;
using Microsoft.Azure.Devices.Client.TransientFaultHandling;
using Microsoft.Azure.Devices.Shared;
using Newtonsoft.Json;
using System;
using System.Collections.Concurrent;
using System.Collections.Generic;
using System.Diagnostics;
using System.Globalization;
using System.IO;
using System.Linq;
using System.Net;
using System.Net.Security;
using System.Net.WebSockets;
using System.Runtime.ExceptionServices;
using System.Security.Authentication;
using System.Security.Cryptography.X509Certificates;
using System.Text.RegularExpressions;
using System.Threading;
using System.Threading.Tasks;
using System.Web;

//using TransportType = Microsoft.Azure.Devices.Client.TransportType;

namespace Microsoft.Azure.Devices.Client.Transport.Mqtt
{
    internal sealed class MqttTransportHandler : TransportHandler, IMqttIotHubEventHandler
    {
        private const int ProtocolGatewayPort = 8883;
        private const int MaxMessageSize = 256 * 1024;
        private const string ProcessorThreadCountVariableName = "MqttEventsProcessorThreadCount";

        private static readonly int s_generationPrefixLength = Guid.NewGuid().ToString().Length;

        private readonly string _generationId = Guid.NewGuid().ToString();

        private static readonly Lazy<IEventLoopGroup> s_eventLoopGroup = new Lazy<IEventLoopGroup>(GetEventLoopGroup);

        private readonly string _hostName;
        private readonly Func<IPAddress[], int, Task<IChannel>> _channelFactory;
        private readonly Queue<string> _completionQueue;
        private readonly MqttIotHubAdapterFactory _mqttIotHubAdapterFactory;
        private readonly QualityOfService _qos;

        private readonly object _syncRoot = new object();
        private readonly CancellationTokenSource _disconnectAwaitersCancellationSource = new CancellationTokenSource();
        private readonly RetryPolicy _closeRetryPolicy;

        private readonly SemaphoreSlim _receivingSemaphore = new SemaphoreSlim(0);
        private readonly ConcurrentQueue<Message> _messageQueue;

        private readonly SemaphoreSlim _streamRequestSemaphore = new SemaphoreSlim(0);
        private readonly ConcurrentQueue<DeviceStreamRequest> _streamRequestQueue;
        private readonly TaskCompletionSource _connectCompletion = new TaskCompletionSource();
        private readonly TaskCompletionSource _subscribeCompletionSource = new TaskCompletionSource();
        private Func<Task> _cleanupFunc;
        private IChannel _channel;
        private ExceptionDispatchInfo _fatalException;
        private IPAddress[] _serverAddresses;
        private IWebProxy _webProxy;

        private int _state = (int)TransportState.NotInitialized;
        public TransportState State => (TransportState)Volatile.Read(ref _state);

        // Topic names for receiving cloud-to-device messages.
        private const string DeviceBoundMessagesTopicFilter = "devices/{0}/messages/devicebound/#";
        private const string DeviceBoundMessagesTopicPrefix = "devices/{0}/messages/devicebound/";

        // Topic names for retrieving a device's twin properties.
        // The client first subscribes to "$iothub/twin/res/#", to receive the operation's responses.
        // It then sends an empty message to the topic "$iothub/twin/GET/?$rid={request id}, with a populated value for request ID.
        // The service then sends a response message containing the device twin data on topic "$iothub/twin/res/{status}/?$rid={request id}", using the same request ID as the request.
        private const string TwinResponseTopicFilter = "$iothub/twin/res/#";
        private const string TwinResponseTopicPrefix = "$iothub/twin/res/";
        private const string TwinGetTopic = "$iothub/twin/GET/?$rid={0}";
        private const string TwinResponseTopicPattern = @"\$iothub/twin/res/(\d+)/(\?.+)";

        // Topic name for updating device twin's reported properties.
        // The client first subscribes to "$iothub/twin/res/#", to receive the operation's responses.
        // The client then sends a message containing the twin update to "$iothub/twin/PATCH/properties/reported/?$rid={request id}", with a populated value for request ID.
        // The service then sends a response message containing the new ETag value for the reported propeties collection on the topic "$iothub/twin/res/{status}/?$rid={request id}", using the same request ID as the request.
        private const string TwinPatchTopic = "$iothub/twin/PATCH/properties/reported/?$rid={0}";

        // Topic names for receiving twin desired property update notifications.
        private const string TwinPatchTopicFilter = "$iothub/twin/PATCH/properties/desired/#";
        private const string TwinPatchTopicPrefix = "$iothub/twin/PATCH/properties/desired/";
<<<<<<< HEAD
        private const string ReceiveEventMessagePatternFilter = "devices/{0}/modules/{1}/#";
        private const string ReceiveEventMessagePrefixPattern = "devices/{0}/modules/{1}/";
        private const string DeviceBoundMessagesTopicFilter = "devices/{0}/messages/devicebound/#";
        private const string DeviceBoundMessagesTopicPrefix = "devices/{0}/messages/devicebound/";
        private const string DeviceStreamingPostTopicFilter = "$iothub/streams/POST/#";
        private const string DeviceStreamingPostTopicPrefix = "$iothub/streams/POST/";
        private const string DeviceStreamingResponseTopicFilter = "$iothub/streams/res/#";
=======
>>>>>>> 5fd65d56

        // Topic name for responding to direct methods.
        // The client first subscribes to "$iothub/methods/POST/#".
        // The service sends method requests to the topic "$iothub/methods/POST/{method name}/?$rid={request id}".
        // The client responds to the direct method invocation by sending a message to the topic "$iothub/methods/res/{status}/?$rid={request id}", using the same request ID as the request.
        private const string MethodPostTopicFilter = "$iothub/methods/POST/#";
        private const string MethodPostTopicPrefix = "$iothub/methods/POST/";
        private const string MethodResponseTopic = "$iothub/methods/res/{0}/?$rid={1}";

        // Topic names for enabling events on Modules.
        private const string ReceiveEventMessagePatternFilter = "devices/{0}/modules/{1}/#";
        private const string ReceiveEventMessagePrefixPattern = "devices/{0}/modules/{1}/";

        private static readonly TimeSpan s_regexTimeoutMilliseconds = TimeSpan.FromMilliseconds(500);
        private static readonly TimeSpan s_defaultTwinTimeout = TimeSpan.FromSeconds(60);
        private readonly Regex _twinResponseTopicRegex = new Regex(TwinResponseTopicPattern, RegexOptions.Compiled, s_regexTimeoutMilliseconds);

        private readonly Func<MethodRequestInternal, Task> _messageListener;
        private readonly Action<TwinCollection> _onDesiredStatePatchListener;
        private readonly Func<string, Message, Task> _messageReceivedListener;
        private Action<Message> _twinResponseEvent;

        private readonly string _receiveEventMessageFilter;
        private readonly string _receiveEventMessagePrefix;

        private readonly string _deviceboundMessageFilter;
        private readonly string _deviceboundMessagePrefix;

        private const int DeviceStreamingTopicNameLevelCount = 5;

        internal MqttTransportHandler(
            IPipelineContext context,
            IotHubConnectionString iotHubConnectionString,
            MqttTransportSettings settings,
            Func<MethodRequestInternal, Task> onMethodCallback = null,
            Action<TwinCollection> onDesiredStatePatchReceivedCallback = null,
            Func<string, Message, Task> onReceiveCallback = null)
            : this(context, iotHubConnectionString, settings, null)
        {
            _messageListener = onMethodCallback;
            _messageReceivedListener = onReceiveCallback;
            _onDesiredStatePatchListener = onDesiredStatePatchReceivedCallback;
        }

        internal MqttTransportHandler(
            IPipelineContext context,
            IotHubConnectionString iotHubConnectionString,
            MqttTransportSettings settings,
            Func<IPAddress[], int, Task<IChannel>> channelFactory)
            : base(context, settings)
        {
            _mqttIotHubAdapterFactory = new MqttIotHubAdapterFactory(settings);
            _messageQueue = new ConcurrentQueue<Message>();
            _completionQueue = new Queue<string>();

            _serverAddresses = null; // this will be resolved asynchronously in OpenAsync
            _hostName = iotHubConnectionString.HostName;
            _receiveEventMessageFilter = string.Format(CultureInfo.InvariantCulture, ReceiveEventMessagePatternFilter, iotHubConnectionString.DeviceId, iotHubConnectionString.ModuleId);
            _receiveEventMessagePrefix = string.Format(CultureInfo.InvariantCulture, ReceiveEventMessagePrefixPattern, iotHubConnectionString.DeviceId, iotHubConnectionString.ModuleId);

            _deviceboundMessageFilter = string.Format(CultureInfo.InvariantCulture, DeviceBoundMessagesTopicFilter, iotHubConnectionString.DeviceId);
            _deviceboundMessagePrefix = string.Format(CultureInfo.InvariantCulture, DeviceBoundMessagesTopicPrefix, iotHubConnectionString.DeviceId);
            this._streamRequestQueue = new ConcurrentQueue<DeviceStreamRequest>();

            _qos = settings.PublishToServerQoS;

            _webProxy = settings.Proxy;

            if (channelFactory == null)
            {
                ClientOptions options = context.Get<ClientOptions>();
                switch (settings.GetTransportType())
                {
                    case TransportType.Mqtt_Tcp_Only:
                        _channelFactory = CreateChannelFactory(iotHubConnectionString, settings, context.Get<ProductInfo>(), options);
                        break;

                    case TransportType.Mqtt_WebSocket_Only:
                        _channelFactory = CreateWebSocketChannelFactory(iotHubConnectionString, settings, context.Get<ProductInfo>(), options);
                        break;

                    default:
                        throw new InvalidOperationException("Unsupported Transport Setting {0}".FormatInvariant(settings.GetTransportType()));
                }
            }
            else
            {
                _channelFactory = channelFactory;
            }

            _closeRetryPolicy = new RetryPolicy(new TransientErrorIgnoreStrategy(), 5, TimeSpan.FromSeconds(1), TimeSpan.FromSeconds(1));
        }

        public TimeSpan TwinTimeout { get; set; } = s_defaultTwinTimeout;
        public override bool IsUsable => State != TransportState.Closed && State != TransportState.Error;

        #region Client operations

        public override async Task OpenAsync(TimeoutHelper timeoutHelper)
        {
            using var cts = new CancellationTokenSource(timeoutHelper.GetRemainingTime());
            await OpenAsync(cts.Token).ConfigureAwait(false);
        }

        public override async Task OpenAsync(CancellationToken cancellationToken)
        {
            try
            {
                if (Logging.IsEnabled) Logging.Enter(this, cancellationToken, nameof(OpenAsync));

                cancellationToken.ThrowIfCancellationRequested();

                EnsureValidState(throwIfNotOpen: false);

                await OpenAsyncInternal(cancellationToken).ConfigureAwait(true);
            }
            finally
            {
                if (Logging.IsEnabled) Logging.Exit(this, cancellationToken, nameof(OpenAsync));
            }
        }

        public override async Task SendEventAsync(Message message, CancellationToken cancellationToken)
        {
            try
            {
                if (Logging.IsEnabled) Logging.Enter(this, cancellationToken, nameof(SendEventAsync));
                cancellationToken.ThrowIfCancellationRequested();

                EnsureValidState();
                Debug.Assert(_channel != null);

                await _channel.WriteAndFlushAsync(message).ConfigureAwait(false);
            }
            finally
            {
                if (Logging.IsEnabled) Logging.Exit(this, cancellationToken, nameof(SendEventAsync));
            }
        }

        public override async Task SendEventAsync(IEnumerable<Message> messages, CancellationToken cancellationToken)
        {
            foreach (Message message in messages)
            {
                cancellationToken.ThrowIfCancellationRequested();
                await SendEventAsync(message, cancellationToken).ConfigureAwait(true);
            }
        }

        public override async Task<Message> ReceiveAsync(CancellationToken cancellationToken)
        {
            cancellationToken.ThrowIfCancellationRequested();

            Message message = null;

            EnsureValidState();

            if (State != TransportState.Receiving)
            {
                await SubscribeCloudToDeviceMessagesAsync().ConfigureAwait(true);
            }

            // -1 millisecond represents for SemaphoreSlim to wait indefinitely
            bool hasMessage = await ReceiveMessageArrivalAsync(TimeSpan.FromMilliseconds(-1), cancellationToken).ConfigureAwait(true);
            message = ProcessMessage(message, hasMessage);

            return message;
        }

        public override async Task<Message> ReceiveAsync(TimeoutHelper timeoutHelper)
        {
            if (Logging.IsEnabled) Logging.Enter(this, timeoutHelper, timeoutHelper.GetRemainingTime(), $"{nameof(ReceiveAsync)}");

            Message message = null;

            EnsureValidState();

            if (State != TransportState.Receiving)
            {
                await SubscribeCloudToDeviceMessagesAsync().ConfigureAwait(true);
            }

            TimeSpan timeout = timeoutHelper.GetRemainingTime();
            using var cts = new CancellationTokenSource(timeout);
            bool hasMessage = await ReceiveMessageArrivalAsync(timeout, cts.Token).ConfigureAwait(true);
            message = ProcessMessage(message, hasMessage);

            if (Logging.IsEnabled) Logging.Exit(this, timeoutHelper, timeoutHelper.GetRemainingTime(), $"{nameof(ReceiveAsync)}");

            return message;
        }

        private Message ProcessMessage(Message message, bool hasMessage)
        {
            if (hasMessage)
            {
                lock (_syncRoot)
                {
                    _messageQueue.TryDequeue(out message);
                    message.LockToken = message.LockToken;
                    if (_qos == QualityOfService.AtLeastOnce)
                    {
                        _completionQueue.Enqueue(message.LockToken);
                    }

                    message.LockToken = _generationId + message.LockToken;
                }
            }

            return message;
        }

        private async Task<bool> ReceiveMessageArrivalAsync(TimeSpan timeout, CancellationToken cancellationToken)
        {
            cancellationToken.ThrowIfCancellationRequested();
            var disconnectToken = _disconnectAwaitersCancellationSource.Token;
            EnsureValidState();

            using var linkedCts = CancellationTokenSource.CreateLinkedTokenSource(cancellationToken, disconnectToken);
            return await _receivingSemaphore.WaitAsync(timeout, linkedCts.Token).ConfigureAwait(true);
        }

        public override async Task CompleteAsync(string lockToken, CancellationToken cancellationToken)
        {
            cancellationToken.ThrowIfCancellationRequested();
            EnsureValidState();

            if (_qos == QualityOfService.AtMostOnce)
            {
                throw new IotHubException("Complete is not allowed for QoS 0.", isTransient: false);
            }

            Task completeOperationCompletion;
            lock (_syncRoot)
            {
                if (!lockToken.StartsWith(_generationId, StringComparison.InvariantCulture))
                {
                    throw new IotHubException(
                        "Lock token is stale or never existed. The message will be redelivered, please discard this lock token and do not retry operation.",
                        isTransient: false);
                }

                if (_completionQueue.Count == 0)
                {
                    throw new IotHubException("Unknown lock token.", isTransient: false);
                }

                string actualLockToken = _completionQueue.Peek();
                if (lockToken.IndexOf(actualLockToken, s_generationPrefixLength, StringComparison.Ordinal) != s_generationPrefixLength ||
                    lockToken.Length != actualLockToken.Length + s_generationPrefixLength)
                {
                    throw new IotHubException(
                        $"Client MUST send PUBACK packets in the order in which the corresponding PUBLISH packets were received (QoS 1 messages) per [MQTT-4.6.0-2]. Expected lock token: '{actualLockToken}'; actual lock token: '{lockToken}'.",
                        isTransient: false);
                }

                _completionQueue.Dequeue();
                completeOperationCompletion = _channel.WriteAndFlushAsync(actualLockToken);
            }

            await completeOperationCompletion.ConfigureAwait(true);
        }

        public override Task AbandonAsync(string lockToken, CancellationToken cancellationToken)
        {
            cancellationToken.ThrowIfCancellationRequested();

            throw new NotSupportedException("MQTT protocol does not support this operation");
        }

        public override Task RejectAsync(string lockToken, CancellationToken cancellationToken)
        {
            cancellationToken.ThrowIfCancellationRequested();

            throw new NotSupportedException("MQTT protocol does not support this operation");
        }

        protected override void Dispose(bool disposing)
        {
            if (_disposed) return;

            base.Dispose(disposing);
            if (disposing)
            {
                if (TryStop())
                {
                    Cleanup();
                }

                _disconnectAwaitersCancellationSource.Dispose();
            }
        }

        public override async Task CloseAsync(CancellationToken cancellationToken)
        {
            try
            {
                if (Logging.IsEnabled) Logging.Enter(this, "", $"{nameof(MqttTransportHandler)}.{nameof(CloseAsync)}");

                cancellationToken.ThrowIfCancellationRequested();

                if (TryStop())
                {
                    OnTransportClosedGracefully();

                    await _closeRetryPolicy.ExecuteAsync(CleanupAsync, cancellationToken).ConfigureAwait(true);
                }
                else
                {
                    if (State == TransportState.Error)
                    {
                        _fatalException.Throw();
                    }
                }
            }
            finally
            {
                if (Logging.IsEnabled) Logging.Exit(this, "", $"{nameof(MqttTransportHandler)}.{nameof(CloseAsync)}");
            }
        }

        #endregion Client operations

        #region MQTT callbacks

        public void OnConnected()
        {
            if (TryStateTransition(TransportState.Opening, TransportState.Open))
            {
                _connectCompletion.TryComplete();
            }
        }

        private async Task HandleIncomingTwinPatch(Message message)
        {
            try
            {
                if (_onDesiredStatePatchListener != null)
                {
                    using var reader = new StreamReader(message.GetBodyStream(), System.Text.Encoding.UTF8);
                    string patch = reader.ReadToEnd();
                    var props = JsonConvert.DeserializeObject<TwinCollection>(patch);
                    await Task.Run(() => _onDesiredStatePatchListener(props)).ConfigureAwait(true);
                }
            }
            finally
            {
                message.Dispose();
            }
        }

        public static IDictionary<string, string> ParseQueryString(string queryString)
        {
            Dictionary<string, string> result = new Dictionary<string, string>();

            if (!String.IsNullOrWhiteSpace(queryString))
            {
                if (queryString[0] == '?')
                {
                    queryString = queryString.Substring(1);
                }

                string[] tokens = queryString.Split('&');

                foreach (string token in tokens)
                {
                    int keyValueSeparatorPos = token.IndexOf('=');

                    if (keyValueSeparatorPos != -1 && keyValueSeparatorPos > 0)
                    {
                        string key = token.Substring(0, keyValueSeparatorPos);
                        string value = String.Empty;

                        if (keyValueSeparatorPos < (token.Length - 1))
                        {
                            value = token.Substring(keyValueSeparatorPos + 1, token.Length - keyValueSeparatorPos - 1);
                        }

                        result.Add(key, value);
                    }
                }
            }

            return result;
        }

        private async Task HandleIncomingStreamPost(Message message)
        {
            try
            {
                string[] tokens = message.MqttTopicName.Split('/');

                if (tokens.Length != DeviceStreamingTopicNameLevelCount)
                {
                    throw new FormatException("Unexpected format for Device Streaming topic name");
                }
                else
                {
                    IDictionary<string, string> param = ParseQueryString(tokens[4]);

                    string streamName = tokens[3];
                    string rid = param.GetValueOrDefault("$rid") ?? string.Empty;
                    string webSocketUrl = Uri.UnescapeDataString(param.GetValueOrDefault("$url") ?? string.Empty);
                    string authToken = param.GetValueOrDefault("$auth") ?? string.Empty;

                    DeviceStreamRequest request = new DeviceStreamRequest(rid, streamName, new Uri(webSocketUrl), authToken);

                    _streamRequestQueue.Enqueue(request);

                    _streamRequestSemaphore.Release();
                }
            }
            catch (Exception exception) when (!exception.IsFatal())
            {
                throw ToIotHubClientContract(exception);
            }
            finally
            {
                message.Dispose();
            }
        }

        private async Task HandleIncomingMethodPost(Message message)
        {
            try
            {
                string[] tokens = Regex.Split(message.MqttTopicName, "/", RegexOptions.Compiled, s_regexTimeoutMilliseconds);

                using var mr = new MethodRequestInternal(tokens[3], tokens[4].Substring(6), message.GetBodyStream(), CancellationToken.None);
                await Task.Run(() => _messageListener(mr)).ConfigureAwait(true);
            }
            finally
            {
                message.Dispose();
            }
        }

        public async void OnMessageReceived(Message message)
        {
            // Added Try-Catch to avoid unknown thread exception
            // after running for more than 24 hours
            try
            {
                if ((State & TransportState.Open) == TransportState.Open)
                {
                    string topic = message.MqttTopicName;
                    if (topic.StartsWith(TwinResponseTopicPrefix, StringComparison.OrdinalIgnoreCase))
                    {
                        _twinResponseEvent(message);
                    }
                    else if (topic.StartsWith(TwinPatchTopicPrefix, StringComparison.OrdinalIgnoreCase))
                    {
                        await HandleIncomingTwinPatch(message).ConfigureAwait(true);
                    }
                    else if (topic.StartsWith(MethodPostTopicPrefix, StringComparison.OrdinalIgnoreCase))
                    {
                        await HandleIncomingMethodPost(message).ConfigureAwait(true);
                    }
                    else if (topic.StartsWith(_receiveEventMessagePrefix, StringComparison.OrdinalIgnoreCase))
                    {
                        await HandleIncomingEventMessage(message).ConfigureAwait(true);
                    }
                    else if (message.MqttTopicName.StartsWith(DeviceStreamingPostTopicPrefix, StringComparison.OrdinalIgnoreCase))
                    {
                        await this.HandleIncomingStreamPost(message).ConfigureAwait(false);
                    }
                    else if (topic.StartsWith(_deviceboundMessagePrefix, StringComparison.OrdinalIgnoreCase))
                    {
                        _messageQueue.Enqueue(message);
                        _receivingSemaphore.Release();
                    }
                    else
                    {
                        if (Logging.IsEnabled) Logging.Error(this, "Recevied mqtt message on an unrecognized topic, ignoring message. Topic: " + topic);
                    }
                }
            }
            catch (Exception ex)
            {
                OnError(ex);
            }
        }

        private async Task HandleIncomingEventMessage(Message message)
        {
            try
            {
                // The MqttTopic is in the format - devices/deviceId/modules/moduleId/inputs/inputName
                // We try to get the endpoint from the topic, if the topic is in the above format.
                string[] tokens = message.MqttTopicName.Split('/');
                string inputName = tokens.Length >= 6 ? tokens[5] : null;

                // Add the endpoint as a SystemProperty
                message.SystemProperties.Add(MessageSystemPropertyNames.InputName, inputName);

                if (_qos == QualityOfService.AtLeastOnce)
                {
                    lock (_syncRoot)
                    {
                        _completionQueue.Enqueue(message.LockToken);
                    }
                }
                message.LockToken = _generationId + message.LockToken;
                await (_messageReceivedListener?.Invoke(inputName, message) ?? TaskHelpers.CompletedTask).ConfigureAwait(true);
            }
            finally
            {
                message.Dispose();
            }
        }

        public async void OnError(Exception exception)
        {
            try
            {
                TransportState previousState = MoveToStateIfPossible(TransportState.Error, TransportState.Closed);
                switch (previousState)
                {
                    case TransportState.Error:
                    case TransportState.Closed:
                        return;

                    case TransportState.NotInitialized:
                    case TransportState.Opening:
                        _fatalException = ExceptionDispatchInfo.Capture(exception);
                        _connectCompletion.TrySetException(exception);
                        _subscribeCompletionSource.TrySetException(exception);
                        break;

                    case TransportState.Open:
                    case TransportState.Subscribing:
                        _fatalException = ExceptionDispatchInfo.Capture(exception);
                        _subscribeCompletionSource.TrySetException(exception);
                        OnTransportDisconnected();
                        break;

                    case TransportState.Receiving:
                        _fatalException = ExceptionDispatchInfo.Capture(exception);
                        _disconnectAwaitersCancellationSource.Cancel();
                        OnTransportDisconnected();
                        break;

                    default:
                        Debug.Fail($"Unknown transport state: {previousState}");
                        throw new InvalidOperationException();
                }

                await _closeRetryPolicy.ExecuteAsync(CleanupAsync).ConfigureAwait(true);
            }
            catch (Exception ex) when (!ex.IsFatal())
            {
                if (Logging.IsEnabled) Logging.Error(this, ex.ToString(), nameof(OnError));
            }
        }

        private TransportState MoveToStateIfPossible(TransportState destination, TransportState illegalStates)
        {
            TransportState previousState = State;
            do
            {
                if ((previousState & illegalStates) > 0)
                {
                    return previousState;
                }
                TransportState prevState;
                if ((prevState = (TransportState)Interlocked.CompareExchange(ref _state, (int)destination, (int)previousState)) == previousState)
                {
                    return prevState;
                }
                previousState = prevState;
            }
            while (true);
        }

        #endregion MQTT callbacks

        private async Task OpenAsyncInternal(CancellationToken cancellationToken)
        {
            if (IsProxyConfigured())
            {
                //No need to do a DNS lookup since we have the proxy address already
                _serverAddresses = new IPAddress[0];
            }
            else
            {
#if NET451
                _serverAddresses = Dns.GetHostEntry(_hostName).AddressList;
#else
                _serverAddresses = await Dns.GetHostAddressesAsync(_hostName).ConfigureAwait(true);
#endif
            }

            if (TryStateTransition(TransportState.NotInitialized, TransportState.Opening))
            {
                try
                {
                    _channel = await _channelFactory(_serverAddresses, ProtocolGatewayPort).ConfigureAwait(true);
                }
                catch (Exception ex) when (!ex.IsFatal())
                {
                    OnError(ex);
                    throw;
                }

                ScheduleCleanup(async () =>
                {
                    _disconnectAwaitersCancellationSource.Cancel();
                    if (_channel == null)
                    {
                        return;
                    }
                    if (_channel.Active)
                    {
                        await _channel.WriteAsync(DisconnectPacket.Instance).ConfigureAwait(true);
                    }
                    if (_channel.Open)
                    {
                        await _channel.CloseAsync().ConfigureAwait(true);
                    }
                });
            }

            await _connectCompletion.Task.ConfigureAwait(true);

            // Codes_SRS_CSHARP_MQTT_TRANSPORT_18_031: `OpenAsync` shall subscribe using the '$iothub/twin/res/#' topic filter
            await SubscribeTwinResponsesAsync().ConfigureAwait(true);
        }

        private bool TryStop()
        {
            TransportState previousState = MoveToStateIfPossible(TransportState.Closed, TransportState.Error);
            switch (previousState)
            {
                case TransportState.Closed:
                case TransportState.Error:
                    return false;

                case TransportState.NotInitialized:
                case TransportState.Opening:
                    _connectCompletion.TrySetCanceled();
                    break;

                case TransportState.Open:
                case TransportState.Subscribing:
                    _subscribeCompletionSource.TrySetCanceled();
                    break;

                case TransportState.Receiving:
                    _disconnectAwaitersCancellationSource.Cancel();
                    break;

                default:
                    Debug.Fail($"Unknown transport state: {previousState}");
                    throw new InvalidOperationException();
            }
            return true;
        }

        private async Task SubscribeCloudToDeviceMessagesAsync()
        {
            if (TryStateTransition(TransportState.Open, TransportState.Subscribing))
            {
                await _channel.WriteAsync(new SubscribePacket(0, new SubscriptionRequest(_deviceboundMessageFilter, QualityOfService.AtLeastOnce))).ConfigureAwait(true);

                if (TryStateTransition(TransportState.Subscribing, TransportState.Receiving))
                {
                    if (_subscribeCompletionSource.TryComplete())
                    {
                        return;
                    }
                }
            }
            await _subscribeCompletionSource.Task.ConfigureAwait(true);
        }

        private async Task SubscribeTwinResponsesAsync()
        {
            await _channel.WriteAsync(new SubscribePacket(0, new SubscriptionRequest(TwinResponseTopicFilter, QualityOfService.AtMostOnce))).ConfigureAwait(true);
        }

        public override async Task EnableMethodsAsync(CancellationToken cancellationToken)
        {
            cancellationToken.ThrowIfCancellationRequested();
            EnsureValidState();

            // Codes_SRS_CSHARP_MQTT_TRANSPORT_18_001:  `EnableMethodsAsync` shall subscribe using the '$iothub/methods/POST/' topic filter.
            // Codes_SRS_CSHARP_MQTT_TRANSPORT_18_002:  `EnableMethodsAsync` shall wait for a SUBACK for the subscription request.
            // Codes_SRS_CSHARP_MQTT_TRANSPORT_18_003:  `EnableMethodsAsync` shall return failure if the subscription request fails.
            await _channel.WriteAsync(new SubscribePacket(0, new SubscriptionRequest(MethodPostTopicFilter, QualityOfService.AtMostOnce))).ConfigureAwait(true);
        }

        public override async Task DisableMethodsAsync(CancellationToken cancellationToken)
        {
            cancellationToken.ThrowIfCancellationRequested();
            EnsureValidState();

            //SRS_CSHARP_MQTT_TRANSPORT_28_001: `DisableMethodsAsync` shall unsubscribe using the '$iothub/methods/POST/' topic filter.
            //SRS_CSHARP_MQTT_TRANSPORT_28_002: `DisableMethodsAsync` shall wait for a UNSUBACK for the unsubscription.
            //SRS_CSHARP_MQTT_TRANSPORT_28_003: `DisableMethodsAsync` shall return failure if the unsubscription fails.
            await _channel.WriteAsync(new UnsubscribePacket(0, MethodPostTopicFilter)).ConfigureAwait(true);
        }

        public override async Task EnableEventReceiveAsync(CancellationToken cancellationToken)
        {
            cancellationToken.ThrowIfCancellationRequested();
            EnsureValidState();

            // Codes_SRS_CSHARP_MQTT_TRANSPORT_33_021:  `EnableEventReceiveAsync` shall subscribe using the 'devices/{0}/modules/{1}/' topic filter.
            // Codes_SRS_CSHARP_MQTT_TRANSPORT_33_022:  `EnableEventReceiveAsync` shall wait for a SUBACK for the subscription request.
            // Codes_SRS_CSHARP_MQTT_TRANSPORT_33_023:  `EnableEventReceiveAsync` shall return failure if the subscription request fails.
            await _channel.WriteAsync(new SubscribePacket(0, new SubscriptionRequest(_receiveEventMessageFilter, _qos))).ConfigureAwait(true);
        }

        public override async Task DisableEventReceiveAsync(CancellationToken cancellationToken)
        {
            cancellationToken.ThrowIfCancellationRequested();
            EnsureValidState();

            //SRS_CSHARP_MQTT_TRANSPORT_33_021: `DisableEventReceiveAsync` shall unsubscribe using the 'devices/{0}/modules/{1}/#' topic filter.
            //SRS_CSHARP_MQTT_TRANSPORT_33_022: `DisableEventReceiveAsync` shall wait for a UNSUBACK for the unsubscription.
            //SRS_CSHARP_MQTT_TRANSPORT_33_023: `DisableEventReceiveAsync` shall return failure if the unsubscription fails.
            await _channel.WriteAsync(new UnsubscribePacket(0, _receiveEventMessageFilter)).ConfigureAwait(true);
        }

        public override async Task EnableStreamsAsync(CancellationToken cancellationToken)
        {
            cancellationToken.ThrowIfCancellationRequested();
            this.EnsureValidState();

            await this._channel.WriteAsync(new SubscribePacket(0, new SubscriptionRequest(DeviceStreamingPostTopicFilter, QualityOfService.AtMostOnce))).ConfigureAwait(true);
            await this._channel.WriteAsync(new SubscribePacket(0, new SubscriptionRequest(DeviceStreamingResponseTopicFilter, QualityOfService.AtMostOnce))).ConfigureAwait(true);
        }

        public override async Task DisableStreamsAsync(CancellationToken cancellationToken)
        {
            cancellationToken.ThrowIfCancellationRequested();
            this.EnsureValidState();

            await this._channel.WriteAsync(new UnsubscribePacket(0, DeviceStreamingPostTopicFilter)).ConfigureAwait(true);
            await this._channel.WriteAsync(new UnsubscribePacket(0, DeviceStreamingResponseTopicFilter)).ConfigureAwait(true);
        }

        public override async Task<DeviceStreamRequest> WaitForDeviceStreamRequestAsync(CancellationToken cancellationToken)
        {
            cancellationToken.ThrowIfCancellationRequested();

            DeviceStreamRequest result = null;

            this.EnsureValidState();

            using (CancellationTokenSource linkedCts = CancellationTokenSource.CreateLinkedTokenSource(cancellationToken, _disconnectAwaitersCancellationSource.Token))
            {
                await this._streamRequestSemaphore.WaitAsync(linkedCts.Token).ConfigureAwait(false);
            }

            this._streamRequestQueue.TryDequeue(out result);

            return result;
        }

        public override async Task AcceptDeviceStreamRequestAsync(DeviceStreamRequest request, CancellationToken cancellationToken)
        {
            if (request == null || request.RequestId == null)
            {
                throw new ArgumentNullException(nameof(request));
            }

            try
            {
                if (Logging.IsEnabled) Logging.Enter(this, request, cancellationToken, $"{nameof(MqttTransportHandler)}.{nameof(AcceptDeviceStreamRequestAsync)}");

                cancellationToken.ThrowIfCancellationRequested();

                DeviceStreamResponse response = new DeviceStreamResponse(request.RequestId, true);

                await SendDeviceStreamResponseAsync(response, cancellationToken).ConfigureAwait(false);
            }
            catch (Exception exception) when (!exception.IsFatal())
            {
                throw ToIotHubClientContract(exception);
            }
            finally
            {
                if (Logging.IsEnabled) Logging.Exit(this, request, cancellationToken, $"{nameof(MqttTransportHandler)}.{nameof(AcceptDeviceStreamRequestAsync)}");
            }
        }

        public override async Task RejectDeviceStreamRequestAsync(DeviceStreamRequest request, CancellationToken cancellationToken)
        {
            if (request == null || request.RequestId == null)
            {
                throw new ArgumentNullException(nameof(request));
            }

            try
            {
                if (Logging.IsEnabled) Logging.Enter(this, request, cancellationToken, $"{nameof(MqttTransportHandler)}.{nameof(RejectDeviceStreamRequestAsync)}");

                cancellationToken.ThrowIfCancellationRequested();

                DeviceStreamResponse response = new DeviceStreamResponse(request.RequestId, false);

                await SendDeviceStreamResponseAsync(response, cancellationToken).ConfigureAwait(false);
            }
            catch (Exception exception) when (!exception.IsFatal())
            {
                throw ToIotHubClientContract(exception);
            }
            finally
            {
                if (Logging.IsEnabled) Logging.Exit(this, request, cancellationToken, $"{nameof(MqttTransportHandler)}.{nameof(RejectDeviceStreamRequestAsync)}");
            }
        }

        public async Task SendDeviceStreamResponseAsync(DeviceStreamResponse streamResponse, CancellationToken cancellationToken)
        {
            if (Logging.IsEnabled) Logging.Enter(this, streamResponse, cancellationToken, $"{nameof(MqttTransportHandler)}.{nameof(SendDeviceStreamResponseAsync)}");

            cancellationToken.ThrowIfCancellationRequested();
            this.EnsureValidState();

            var message = new Message(Stream.Null);

            int statusCode = streamResponse.IsAccepted ? 200 : 400;
            string topicName = $"$iothub/streams/res/{statusCode}/?$rid={streamResponse.RequestId}";

            message.MqttTopicName = topicName;

            await this.SendEventAsync(message, cancellationToken).ConfigureAwait(false);

            if (Logging.IsEnabled) Logging.Exit(this, streamResponse, cancellationToken, $"{nameof(MqttTransportHandler)}.{nameof(SendDeviceStreamResponseAsync)}");
        }

        public override async Task SendMethodResponseAsync(MethodResponseInternal methodResponse, CancellationToken cancellationToken)
        {
            cancellationToken.ThrowIfCancellationRequested();
            EnsureValidState();

            // Codes_SRS_CSHARP_MQTT_TRANSPORT_18_005:  `SendMethodResponseAsync` shall allocate a `Message` object containing the method response.
            // Codes_SRS_CSHARP_MQTT_TRANSPORT_18_006:  `SendMethodResponseAsync` shall set the message topic to '$iothub/methods/res/<STATUS>/?$rid=<REQUEST_ID>' where STATUS is the return status for the method and REQUEST_ID is the request ID received from the service in the original method call.
            // Codes_SRS_CSHARP_MQTT_TRANSPORT_18_007:  `SendMethodResponseAsync` shall set the message body to the response payload of the `Method` object.
            // Codes_SRS_CSHARP_MQTT_TRANSPORT_18_008:  `SendMethodResponseAsync` shall send the message to the service.
            using var message = new Message(methodResponse.BodyStream)
            {
                MqttTopicName = MethodResponseTopic.FormatInvariant(methodResponse.Status, methodResponse.RequestId)
            };

            await SendEventAsync(message, cancellationToken).ConfigureAwait(true);
        }

        public override async Task EnableTwinPatchAsync(CancellationToken cancellationToken)
        {
            cancellationToken.ThrowIfCancellationRequested();
            EnsureValidState();

            // Codes_SRS_CSHARP_MQTT_TRANSPORT_18_010: `EnableTwinPatchAsync` shall subscribe using the '$iothub/twin/PATCH/properties/desired/#' topic filter.
            // Codes_SRS_CSHARP_MQTT_TRANSPORT_18_011: `EnableTwinPatchAsync` shall wait for a SUBACK on the subscription request.
            // Codes_SRS_CSHARP_MQTT_TRANSPORT_18_012: `EnableTwinPatchAsync` shall return failure if the subscription request fails.
            await _channel.WriteAsync(new SubscribePacket(0, new SubscriptionRequest(TwinPatchTopicFilter, QualityOfService.AtMostOnce))).ConfigureAwait(true);
        }

        private bool ParseResponseTopic(string topicName, out string rid, out Int32 status)
        {
            Match match = _twinResponseTopicRegex.Match(topicName);
            if (match.Success)
            {
                status = Convert.ToInt32(match.Groups[1].Value, CultureInfo.InvariantCulture);
                rid = HttpUtility.ParseQueryString(match.Groups[2].Value).Get("$rid");
                return true;
            }

            rid = "";
            status = 500;
            return false;
        }

        private async Task<Message> SendTwinRequestAsync(Message request, string rid, CancellationToken cancellationToken)
        {
            cancellationToken.ThrowIfCancellationRequested();

            using var responseReceived = new SemaphoreSlim(0);
            Message response = null; ;
            ExceptionDispatchInfo responseException = null;

            Action<Message> onTwinResponse = (Message possibleResponse) =>
            {
                try
                {
                    if (ParseResponseTopic(possibleResponse.MqttTopicName, out string receivedRid, out int status))
                    {
                        if (rid == receivedRid)
                        {
                            if (status >= 300)
                            {
                                throw new IotHubException($"Request {rid} returned status {status}", isTransient: false);
                            }
                            else
                            {
                                response = possibleResponse;
                                responseReceived.Release();
                            }
                        }
                    }
                }
                catch (Exception e)
                {
                    responseException = ExceptionDispatchInfo.Capture(e);
                    responseReceived.Release();
                }
            };

            try
            {
                _twinResponseEvent += onTwinResponse;

                await SendEventAsync(request, cancellationToken).ConfigureAwait(true);

                await responseReceived.WaitAsync(TwinTimeout, cancellationToken).ConfigureAwait(true);

                if (responseException != null)
                {
                    responseException.Throw();
                }
                else if (response == null)
                {
                    throw new TimeoutException($"Response for message {rid} not received");
                }

                return response;
            }
            finally
            {
                _twinResponseEvent -= onTwinResponse;
            }
        }

        public override async Task<Twin> SendTwinGetAsync(CancellationToken cancellationToken)
        {
            cancellationToken.ThrowIfCancellationRequested();

            EnsureValidState();

            // Codes_SRS_CSHARP_MQTT_TRANSPORT_18_014:  `SendTwinGetAsync` shall allocate a `Message` object to hold the `GET` request
            using var request = new Message();

            // Codes_SRS_CSHARP_MQTT_TRANSPORT_18_015:  `SendTwinGetAsync` shall generate a GUID to use as the $rid property on the request
            // Codes_SRS_CSHARP_MQTT_TRANSPORT_18_016:  `SendTwinGetAsync` shall set the `Message` topic to '$iothub/twin/GET/?$rid=<REQUEST_ID>' where REQUEST_ID is the GUID that was generated
            string rid = Guid.NewGuid().ToString();
            request.MqttTopicName = TwinGetTopic.FormatInvariant(rid);

            // Codes_SRS_CSHARP_MQTT_TRANSPORT_18_017:  `SendTwinGetAsync` shall wait for a response from the service with a matching $rid value
            // Codes_SRS_CSHARP_MQTT_TRANSPORT_18_019:  If the response is failed, `SendTwinGetAsync` shall return that failure to the caller.
            // Codes_SRS_CSHARP_MQTT_TRANSPORT_18_020:  If the response doesn't arrive within `MqttTransportHandler.TwinTimeout`, `SendTwinGetAsync` shall fail with a timeout error
            using Message response = await SendTwinRequestAsync(request, rid, cancellationToken).ConfigureAwait(true);

            // Codes_SRS_CSHARP_MQTT_TRANSPORT_18_021:  If the response contains a success code, `SendTwinGetAsync` shall return success to the caller
            // Codes_SRS_CSHARP_MQTT_TRANSPORT_18_018:  When a response is received, `SendTwinGetAsync` shall return the Twin object to the caller
            using var reader = new StreamReader(response.GetBodyStream(), System.Text.Encoding.UTF8);
            string body = reader.ReadToEnd();

            try
            {
                return new Twin
                {
                    Properties = JsonConvert.DeserializeObject<TwinProperties>(body),
                };
            }
            catch (JsonReaderException ex)
            {
                if (Logging.IsEnabled) Logging.Error(this, $"Failed to parse Twin JSON: {ex}. Message body: '{body}'");
                throw;
            }
        }

        public override async Task SendTwinPatchAsync(TwinCollection reportedProperties, CancellationToken cancellationToken)
        {
            cancellationToken.ThrowIfCancellationRequested();
            EnsureValidState();

            // Codes_SRS_CSHARP_MQTT_TRANSPORT_18_025:  `SendTwinPatchAsync` shall serialize the `reported` object into a JSON string
            var body = JsonConvert.SerializeObject(reportedProperties);
            var bodyStream = new MemoryStream(System.Text.Encoding.UTF8.GetBytes(body));

            // Codes_SRS_CSHARP_MQTT_TRANSPORT_18_022:  `SendTwinPatchAsync` shall allocate a `Message` object to hold the update request
            // Codes_SRS_CSHARP_MQTT_TRANSPORT_18_026:  `SendTwinPatchAsync` shall set the body of the message to the JSON string
            using var request = new Message(bodyStream);

            // Codes_SRS_CSHARP_MQTT_TRANSPORT_18_023:  `SendTwinPatchAsync` shall generate a GUID to use as the $rid property on the request
            // Codes_SRS_CSHARP_MQTT_TRANSPORT_18_024:  `SendTwinPatchAsync` shall set the `Message` topic to '$iothub/twin/PATCH/properties/reported/?$rid=<REQUEST_ID>' where REQUEST_ID is the GUID that was generated
            var rid = Guid.NewGuid().ToString();
            request.MqttTopicName = TwinPatchTopic.FormatInvariant(rid);

            // Codes_SRS_CSHARP_MQTT_TRANSPORT_18_027:  `SendTwinPatchAsync` shall wait for a response from the service with a matching $rid value
            // Codes_SRS_CSHARP_MQTT_TRANSPORT_18_028:  If the response is failed, `SendTwinPatchAsync` shall return that failure to the caller.
            // Codes_SRS_CSHARP_MQTT_TRANSPORT_18_029:  If the response doesn't arrive within `MqttTransportHandler.TwinTimeout`, `SendTwinPatchAsync` shall fail with a timeout error.
            // Codes_SRS_CSHARP_MQTT_TRANSPORT_18_030:  If the response contains a success code, `SendTwinPatchAsync` shall return success to the caller.
            await SendTwinRequestAsync(request, rid, cancellationToken).ConfigureAwait(true);
        }

        private Func<IPAddress[], int, Task<IChannel>> CreateChannelFactory(IotHubConnectionString iotHubConnectionString, MqttTransportSettings settings, ProductInfo productInfo, ClientOptions options)
        {
            return async (addresses, port) =>
            {
                IChannel channel = null;

                Func<Stream, SslStream> streamFactory = stream => new SslStream(stream, true, settings.RemoteCertificateValidationCallback);

                var certs = settings.ClientCertificate == null
                    ? new List<X509Certificate>(0)
                    : new List<X509Certificate> { settings.ClientCertificate };

                SslProtocols protocols = TlsVersions.Instance.Preferred;
#if NET451
                // Requires hardcoding in NET451 otherwise yields error:
                //    Microsoft.Azure.Devices.Client.Exceptions.IotHubCommunicationException: Transient network error occurred, please retry.
                //    DotNetty.Transport.Channels.ClosedChannelException: I/O error occurred.
                if (settings.GetTransportType() == TransportType.Mqtt_Tcp_Only
                    && protocols == SslProtocols.None)
                {
                    protocols = TlsVersions.Instance.MinimumTlsVersions;
                }
#endif

                var clientTlsSettings = new ClientTlsSettings(
                     protocols,
                     settings.CertificateRevocationCheck,
                     certs,
                     iotHubConnectionString.HostName);

                Bootstrap bootstrap = new Bootstrap()
                    .Group(s_eventLoopGroup.Value)
                    .Channel<TcpSocketChannel>()
                    .Option(ChannelOption.TcpNodelay, true)
                    .Option(ChannelOption.Allocator, UnpooledByteBufferAllocator.Default)
                    .Handler(new ActionChannelInitializer<ISocketChannel>(ch =>
                    {
                        var tlsHandler = new TlsHandler(streamFactory, clientTlsSettings);

                        ch.Pipeline
                            .AddLast(
                                tlsHandler,
                                MqttEncoder.Instance,
                                new MqttDecoder(false, MaxMessageSize),
                                new LoggingHandler(LogLevel.DEBUG),
                                _mqttIotHubAdapterFactory.Create(this, iotHubConnectionString, settings, productInfo, options));
                    }));

                foreach (IPAddress address in addresses)
                {
                    try
                    {
                        if (Logging.IsEnabled) Logging.Info(this, $"Connecting to {address.ToString()}", nameof(CreateChannelFactory));
                        channel = await bootstrap.ConnectAsync(address, port).ConfigureAwait(true);
                        break;
                    }
                    catch (AggregateException ae)
                    {
                        ae.Handle((ex) =>
                        {
                            if (ex is ConnectException)     // We will handle DotNetty.Transport.Channels.ConnectException
                            {
                                if (Logging.IsEnabled) Logging.Error(this, $"ConnectException trying to connect to {address.ToString()}: {ex.ToString()}", nameof(CreateChannelFactory));
                                return true;
                            }

                            return false; // Let anything else stop the application.
                        });
                    }
                    catch (ConnectException ex)
                    {
                        //same as above, we will handle DotNetty.Transport.Channels.ConnectException
                        if (Logging.IsEnabled) Logging.Error(this, $"ConnectException trying to connect to {address.ToString()}: {ex.ToString()}", nameof(CreateChannelFactory));
                    }
                }

                if (channel == null)
                {
                    throw new IotHubCommunicationException("MQTT channel open failed.");
                }
                return channel;
            };
        }

        private Func<IPAddress[], int, Task<IChannel>> CreateWebSocketChannelFactory(IotHubConnectionString iotHubConnectionString, MqttTransportSettings settings, ProductInfo productInfo, ClientOptions options)
        {
            return async (address, port) =>
            {
                string additionalQueryParams = "";

                var websocketUri = new Uri(WebSocketConstants.Scheme + iotHubConnectionString.HostName + ":" + WebSocketConstants.SecurePort + WebSocketConstants.UriSuffix + additionalQueryParams);
                var websocket = new ClientWebSocket();
                websocket.Options.AddSubProtocol(WebSocketConstants.SubProtocols.Mqtt);

                try
                {
                    if (IsProxyConfigured())
                    {
                        // Configure proxy server
                        websocket.Options.Proxy = _webProxy;
                        if (Logging.IsEnabled)
                        {
                            Logging.Info(this, $"{nameof(CreateWebSocketChannelFactory)} Setting ClientWebSocket.Options.Proxy");
                        }
                    }
                }
                catch (PlatformNotSupportedException)
                {
                    // .NET Core 2.0 doesn't support proxy. Ignore this setting.
                    if (Logging.IsEnabled)
                    {
                        Logging.Error(this, $"{nameof(CreateWebSocketChannelFactory)} PlatformNotSupportedException thrown as .NET Core 2.0 doesn't support proxy");
                    }
                }

                if (settings.ClientCertificate != null)
                {
                    websocket.Options.ClientCertificates.Add(settings.ClientCertificate);
                }

                // Support for RemoteCertificateValidationCallback for ClientWebSocket is introduced in .NET Standard 2.1
#if NETSTANDARD2_1
                if (settings.RemoteCertificateValidationCallback != null)
                {
                    websocket.Options.RemoteCertificateValidationCallback = settings.RemoteCertificateValidationCallback;
                    if (Logging.IsEnabled)
                    {
                        Logging.Info(this, $"{nameof(CreateWebSocketChannelFactory)} Setting RemoteCertificateValidationCallback");
                    }
                }
#endif

                using (var cancellationTokenSource = new CancellationTokenSource(TimeSpan.FromMinutes(1)))
                {
                    await websocket.ConnectAsync(websocketUri, cancellationTokenSource.Token).ConfigureAwait(true);
                }

                var clientChannel = new ClientWebSocketChannel(null, websocket);
                clientChannel
                    .Option(ChannelOption.Allocator, UnpooledByteBufferAllocator.Default)
                    .Option(ChannelOption.AutoRead, false)
                    .Option(ChannelOption.RcvbufAllocator, new AdaptiveRecvByteBufAllocator())
                    .Option(ChannelOption.MessageSizeEstimator, DefaultMessageSizeEstimator.Default)
                    .Pipeline.AddLast(
                        MqttEncoder.Instance,
                        new MqttDecoder(false, MaxMessageSize),
                        new LoggingHandler(LogLevel.DEBUG),
                        _mqttIotHubAdapterFactory.Create(this, iotHubConnectionString, settings, productInfo, options));

                await s_eventLoopGroup.Value.RegisterAsync(clientChannel).ConfigureAwait(false);

                return clientChannel;
            };
        }

        private void ScheduleCleanup(Func<Task> cleanupTask)
        {
            Func<Task> currentCleanupFunc = _cleanupFunc;
            _cleanupFunc = async () =>
            {
                await cleanupTask().ConfigureAwait(true);

                if (currentCleanupFunc != null)
                {
                    await currentCleanupFunc().ConfigureAwait(true);
                }
            };
        }

        private async void Cleanup()
        {
            try
            {
                await _closeRetryPolicy.ExecuteAsync(CleanupAsync).ConfigureAwait(true);
            }
            catch (Exception ex) when (!ex.IsFatal())
            {
            }
        }

        private Task CleanupAsync()
        {
            if (_cleanupFunc != null)
            {
                return _cleanupFunc();
            }

            return TaskHelpers.CompletedTask;
        }

        private bool TryStateTransition(TransportState fromState, TransportState toState)
        {
            return (TransportState)Interlocked.CompareExchange(ref _state, (int)toState, (int)fromState) == fromState;
        }

        private void EnsureValidState(bool throwIfNotOpen = true)
        {
            if (State == TransportState.Error)
            {
                _fatalException.Throw();
            }

            if (State == TransportState.Closed)
            {
                Debug.Fail($"{nameof(MqttTransportHandler)}.{nameof(EnsureValidState)}: Attempting to reuse transport after it was closed.");
                throw new InvalidOperationException($"Invalid transport state: {State}");
            }

            if (throwIfNotOpen && (State & TransportState.Open) == 0)
            {
                throw new IotHubCommunicationException("MQTT connection is not established. Please retry later.");
            }
        }

        private static IEventLoopGroup GetEventLoopGroup()
        {
            try
            {
                string envValue = Environment.GetEnvironmentVariable(ProcessorThreadCountVariableName);
                if (!string.IsNullOrWhiteSpace(envValue))
                {
                    string processorEventCountValue = Environment.ExpandEnvironmentVariables(envValue);
                    if (int.TryParse(processorEventCountValue, out var processorThreadCount))
                    {
                        if (Logging.IsEnabled) Logging.Info(null, $"EventLoopGroup threads count {processorThreadCount}.");
                        return processorThreadCount <= 0 ? new MultithreadEventLoopGroup() :
                            processorThreadCount == 1 ? (IEventLoopGroup)new SingleThreadEventLoop() :
                            new MultithreadEventLoopGroup(processorThreadCount);
                    }
                }
            }
            catch (Exception ex)
            {
                if (Logging.IsEnabled) Logging.Info(null, $"Could not read EventLoopGroup threads count {ex}");
                return new MultithreadEventLoopGroup();
            }

            if (Logging.IsEnabled) Logging.Info(null, "EventLoopGroup threads count was not set.");
            return new MultithreadEventLoopGroup();
        }

        private static Exception ToIotHubClientContract(Exception exception)
        {
            if (exception is TimeoutException)
            {
                return new IotHubCommunicationException(exception.Message, exception);
            }
            else if (exception is UnauthorizedAccessException)
            {
                return new UnauthorizedException(exception.Message, exception);
            }
            else
            {
                return exception;
            }
        }

        private bool IsProxyConfigured()
        {
            return _webProxy != null && _webProxy != DefaultWebProxySettings.Instance;
        }
    }
}<|MERGE_RESOLUTION|>--- conflicted
+++ resolved
@@ -97,16 +97,6 @@
         // Topic names for receiving twin desired property update notifications.
         private const string TwinPatchTopicFilter = "$iothub/twin/PATCH/properties/desired/#";
         private const string TwinPatchTopicPrefix = "$iothub/twin/PATCH/properties/desired/";
-<<<<<<< HEAD
-        private const string ReceiveEventMessagePatternFilter = "devices/{0}/modules/{1}/#";
-        private const string ReceiveEventMessagePrefixPattern = "devices/{0}/modules/{1}/";
-        private const string DeviceBoundMessagesTopicFilter = "devices/{0}/messages/devicebound/#";
-        private const string DeviceBoundMessagesTopicPrefix = "devices/{0}/messages/devicebound/";
-        private const string DeviceStreamingPostTopicFilter = "$iothub/streams/POST/#";
-        private const string DeviceStreamingPostTopicPrefix = "$iothub/streams/POST/";
-        private const string DeviceStreamingResponseTopicFilter = "$iothub/streams/res/#";
-=======
->>>>>>> 5fd65d56
 
         // Topic name for responding to direct methods.
         // The client first subscribes to "$iothub/methods/POST/#".
@@ -119,6 +109,11 @@
         // Topic names for enabling events on Modules.
         private const string ReceiveEventMessagePatternFilter = "devices/{0}/modules/{1}/#";
         private const string ReceiveEventMessagePrefixPattern = "devices/{0}/modules/{1}/";
+
+        // Topic names for enabling device streams.
+        private const string DeviceStreamingPostTopicFilter = "$iothub/streams/POST/#";
+        private const string DeviceStreamingPostTopicPrefix = "$iothub/streams/POST/";
+        private const string DeviceStreamingResponseTopicFilter = "$iothub/streams/res/#";
 
         private static readonly TimeSpan s_regexTimeoutMilliseconds = TimeSpan.FromMilliseconds(500);
         private static readonly TimeSpan s_defaultTwinTimeout = TimeSpan.FromSeconds(60);
