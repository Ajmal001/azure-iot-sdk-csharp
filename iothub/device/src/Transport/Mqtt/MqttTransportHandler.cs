--- conflicted
+++ resolved
@@ -61,14 +61,12 @@
         private readonly SemaphoreSlim _receivingSemaphore = new SemaphoreSlim(0);
         private readonly ConcurrentQueue<Message> _messageQueue;
 
-<<<<<<< HEAD
         private readonly SemaphoreSlim _streamRequestSemaphore = new SemaphoreSlim(0);
         private readonly ConcurrentQueue<DeviceStreamRequest> _streamRequestQueue;
-=======
+
         private readonly SemaphoreSlim _deviceReceiveMessageSemaphore = new SemaphoreSlim(1, 1);
         private bool _isDeviceReceiveMessageCallbackSet  = false;
 
->>>>>>> 0a9ac93d
         private readonly TaskCompletionSource _connectCompletion = new TaskCompletionSource();
         private readonly TaskCompletionSource _subscribeCompletionSource = new TaskCompletionSource();
         private Func<Task> _cleanupFunc;
@@ -551,7 +549,6 @@
             }
         }
 
-<<<<<<< HEAD
         public static IDictionary<string, string> ParseQueryString(string queryString)
         {
             Dictionary<string, string> result = new Dictionary<string, string>();
@@ -623,10 +620,7 @@
             }
         }
 
-        private async Task HandleIncomingMethodPost(Message message)
-=======
         private async Task HandleIncomingMethodPostAsync(Message message)
->>>>>>> 0a9ac93d
         {
             try
             {
