﻿<Project Sdk="Microsoft.NET.Sdk">

  <PropertyGroup>
    <OutputType>Exe</OutputType>
    <TargetFramework>netcoreapp3.1</TargetFramework>
    <RootDir>$(MSBuildProjectDirectory)\..\..\..\..\..</RootDir>
  </PropertyGroup>

  <ItemGroup>
<<<<<<< HEAD
    <ProjectReference Include="$(RootDir)\iothub\device\src\Microsoft.Azure.Devices.Client.csproj" />
  </ItemGroup>

  <ItemGroup>
    <PackageReference Include="Microsoft.Extensions.Logging.Console" Version="3.1.5" />
  </ItemGroup>
=======
    <PackageReference Include="Microsoft.Azure.Devices.Client" Version="1.27.0" />
    <PackageReference Include="Microsoft.Extensions.Logging.Console" Version="3.1.5" />
  </ItemGroup>
>>>>>>> 36cbb755
</Project><|MERGE_RESOLUTION|>--- conflicted
+++ resolved
@@ -7,16 +7,7 @@
   </PropertyGroup>
 
   <ItemGroup>
-<<<<<<< HEAD
-    <ProjectReference Include="$(RootDir)\iothub\device\src\Microsoft.Azure.Devices.Client.csproj" />
-  </ItemGroup>
-
-  <ItemGroup>
-    <PackageReference Include="Microsoft.Extensions.Logging.Console" Version="3.1.5" />
-  </ItemGroup>
-=======
     <PackageReference Include="Microsoft.Azure.Devices.Client" Version="1.27.0" />
     <PackageReference Include="Microsoft.Extensions.Logging.Console" Version="3.1.5" />
   </ItemGroup>
->>>>>>> 36cbb755
 </Project>