﻿// Copyright (c) Microsoft. All rights reserved.
// Licensed under the MIT license. See LICENSE file in the project root for full license information.

namespace Microsoft.Azure.Devices
{
    using System;
    using System.Collections.Generic;
    using System.Linq;
    using System.Net;
    using System.Net.Http;
    using System.Net.Http.Headers;
    using System.Text.RegularExpressions;
    using System.Threading;
    using System.Threading.Tasks;
    using Microsoft.Azure.Devices.Common;
    using Microsoft.Azure.Devices.Common.Exceptions;
    using Microsoft.Azure.Devices.Shared;
    using Newtonsoft.Json;

    class HttpRegistryManager : RegistryManager
    {
        const string AdminUriFormat = "/$admin/{0}?{1}";
        const string RequestUriFormat = "/devices/{0}?{1}";
        const string JobsUriFormat = "/jobs{0}?{1}";
        const string StatisticsUriFormat = "/statistics/devices?" + ClientApiVersionHelper.ApiVersionQueryString;
        const string DevicesRequestUriFormat = "/devices/?top={0}&{1}";
        const string DevicesQueryUriFormat = "/devices/query?" + ClientApiVersionHelper.ApiVersionQueryString;
        const string WildcardEtag = "*";

        const string ContinuationTokenHeader = "x-ms-continuation";
        const string PageSizeHeader = "x-ms-max-item-count";

        const string TwinUriFormat = "/twins/{0}?{1}";
        const string TwinTagsUriFormat = "/twins/{0}/tags?{1}";
        const string TwinDesiredPropertiesUriFormat = "/twins/{0}/properties/desired?{1}";

#if ENABLE_MODULES_SDK
        const string ModulesRequestUriFormat = "/devices/{0}/modules/{1}?{2}";
        const string ModulesOnDeviceRequestUriFormat = "/devices/{0}/modules?{1}";
        const string ModuleTwinUriFormat = "/twins/{0}/modules/{1}?{2}";

        const string ConfigurationRequestUriFormat = "/configurations/{0}?{1}";
        const string ConfigurationsRequestUriFormat = "/configurations/?top={0}&{1}";

        const string ApplyConfigurationOnDeviceUriFormat = "/devices/{0}/applyConfigurationContent?" + ClientApiVersionHelper.ApiVersionQueryString;
#endif

        static readonly Regex DeviceIdRegex = new Regex(@"^[A-Za-z0-9\-:.+%_#*?!(),=@;$']{1,128}$", RegexOptions.Compiled | RegexOptions.IgnoreCase);
        static readonly TimeSpan DefaultOperationTimeout = TimeSpan.FromSeconds(100);
        static readonly TimeSpan DefaultGetDevicesOperationTimeout = TimeSpan.FromSeconds(120);

        IHttpClientHelper httpClientHelper;
        readonly string iotHubName;

        internal HttpRegistryManager(IotHubConnectionString connectionString)
        {
            this.iotHubName = connectionString.IotHubName;
            this.httpClientHelper = new HttpClientHelper(
                connectionString.HttpsEndpoint,
                connectionString,
                ExceptionHandlingHelper.GetDefaultErrorMapping(),
                DefaultOperationTimeout,
                client => { });
        }

        // internal test helper
        internal HttpRegistryManager(IHttpClientHelper httpClientHelper, string iotHubName)
        {
            if (httpClientHelper == null)
            {
                throw new ArgumentNullException(nameof(httpClientHelper));
            }

            this.iotHubName = iotHubName;
            this.httpClientHelper = httpClientHelper;
        }

        public override Task OpenAsync()
        {
            return TaskHelpers.CompletedTask;
        }

        public override Task CloseAsync()
        {
            return TaskHelpers.CompletedTask;
        }

        public override Task<Device> AddDeviceAsync(Device device)
        {
            return this.AddDeviceAsync(device, CancellationToken.None);
        }

        public override Task<Device> AddDeviceAsync(Device device, CancellationToken cancellationToken)
        {
            this.EnsureInstanceNotClosed();

            ValidateDeviceId(device);

            if (!string.IsNullOrEmpty(device.ETag))
            {
                throw new ArgumentException(ApiResources.ETagSetWhileRegisteringDevice);
            }

            ValidateDeviceAuthentication(device.Authentication, device.Id);

            NormalizeDevice(device);

            var errorMappingOverrides = new Dictionary<HttpStatusCode, Func<HttpResponseMessage, Task<Exception>>>
            {
                {
                    HttpStatusCode.PreconditionFailed,
                    async responseMessage => new PreconditionFailedException(await ExceptionHandlingHelper.GetExceptionMessageAsync(responseMessage))
                }
            };

            return this.httpClientHelper.PutAsync(GetRequestUri(device.Id), device, PutOperationType.CreateEntity, errorMappingOverrides, cancellationToken);
        }

#if ENABLE_MODULES_SDK
        public override Task<Module> AddModuleAsync(Module module)
        {
            return this.AddModuleAsync(module, CancellationToken.None);
        }

        public override Task<Module> AddModuleAsync(Module module, CancellationToken cancellationToken)
        {
            this.EnsureInstanceNotClosed();

            ValidateModuleId(module);

            if (!string.IsNullOrEmpty(module.ETag))
            {
                throw new ArgumentException(ApiResources.ETagSetWhileRegisteringDevice);
            }

            ValidateDeviceAuthentication(module.Authentication, module.DeviceId);

            // auto generate keys if not specified
            if (module.Authentication == null)
            {
                module.Authentication = new AuthenticationMechanism();
            }

            var errorMappingOverrides = new Dictionary<HttpStatusCode, Func<HttpResponseMessage, Task<Exception>>>
            {
                {
                    HttpStatusCode.PreconditionFailed,
                    async responseMessage => new PreconditionFailedException(await ExceptionHandlingHelper.GetExceptionMessageAsync(responseMessage))
                },
                {
                    HttpStatusCode.Conflict,
                    async responseMessage => new ModuleAlreadyExistsException(await ExceptionHandlingHelper.GetExceptionMessageAsync(responseMessage))
                },
                {
                    HttpStatusCode.RequestEntityTooLarge,
                    async responseMessage => new TooManyModulesOnDeviceException(await ExceptionHandlingHelper.GetExceptionMessageAsync(responseMessage))
                }
            };

            return this.httpClientHelper.PutAsync(GetModulesRequestUri(module.DeviceId, module.Id), module, PutOperationType.CreateEntity, errorMappingOverrides, cancellationToken);

        }
#endif

        public override Task<string[]> AddDevicesAsync(IEnumerable<Device> devices)
        {
            return this.AddDevicesAsync(devices, CancellationToken.None);
        }

        public override Task<string[]> AddDevicesAsync(IEnumerable<Device> devices, CancellationToken cancellationToken)
        {
            return this.BulkDeviceOperationsAsync<string[]>(
                GenerateExportImportDeviceListForBulkOperations(devices, ImportMode.Create),
                ClientApiVersionHelper.ApiVersionQueryStringGA,
                cancellationToken);
        }

        public override Task<BulkRegistryOperationResult> AddDevices2Async(IEnumerable<Device> devices)
        {
            return this.AddDevices2Async(devices, CancellationToken.None);
        }

        public override Task<BulkRegistryOperationResult> AddDevices2Async(IEnumerable<Device> devices, CancellationToken cancellationToken)
        {
            return this.BulkDeviceOperationsAsync<BulkRegistryOperationResult>(
                GenerateExportImportDeviceListForBulkOperations(devices, ImportMode.Create),
                ClientApiVersionHelper.ApiVersionQueryString,
                cancellationToken);
        }

        public override Task<Device> UpdateDeviceAsync(Device device)
        {
            return this.UpdateDeviceAsync(device, CancellationToken.None);
        }

        public override Task<Device> UpdateDeviceAsync(Device device, bool forceUpdate)
        {
            return this.UpdateDeviceAsync(device, forceUpdate, CancellationToken.None);
        }

        public override Task<Device> UpdateDeviceAsync(Device device, CancellationToken cancellationToken)
        {
            return this.UpdateDeviceAsync(device, false, cancellationToken);
        }

        public override Task<Device> UpdateDeviceAsync(Device device, bool forceUpdate, CancellationToken cancellationToken)
        {
            this.EnsureInstanceNotClosed();

            ValidateDeviceId(device);

            if (string.IsNullOrWhiteSpace(device.ETag) && !forceUpdate)
            {
                throw new ArgumentException(ApiResources.ETagNotSetWhileUpdatingDevice);
            }

            ValidateDeviceAuthentication(device.Authentication, device.Id);

            NormalizeDevice(device);

            var errorMappingOverrides = new Dictionary<HttpStatusCode, Func<HttpResponseMessage, Task<Exception>>>()
            {
                { HttpStatusCode.PreconditionFailed, async (responseMessage) => new PreconditionFailedException(await ExceptionHandlingHelper.GetExceptionMessageAsync(responseMessage)) },
                {
                    HttpStatusCode.NotFound, async responseMessage =>
                    {
<<<<<<< HEAD
                        string responseContent = await ExceptionHandlingHelper.GetExceptionMessageAsync(responseMessage);
=======
                        string responseContent = await ExceptionHandlingHelper.GetExceptionMessageAsync(responseMessage).ConfigureAwait(false);
>>>>>>> 1f23ed79
                        return (Exception)new DeviceNotFoundException(responseContent, (Exception)null);
                    }
                }

            };

            PutOperationType operationType = forceUpdate ? PutOperationType.ForceUpdateEntity : PutOperationType.UpdateEntity;

            return this.httpClientHelper.PutAsync(GetRequestUri(device.Id), device, operationType, errorMappingOverrides, cancellationToken);
        }

#if ENABLE_MODULES_SDK
        public override Task<Module> UpdateModuleAsync(Module module)
        {
            return this.UpdateModuleAsync(module, CancellationToken.None);
        }

        public override Task<Module> UpdateModuleAsync(Module module, bool forceUpdate)
        {
            return this.UpdateModuleAsync(module, forceUpdate, CancellationToken.None);
        }

        public override Task<Module> UpdateModuleAsync(Module module, CancellationToken cancellationToken)
        {
            return this.UpdateModuleAsync(module, false, CancellationToken.None);
        }

        public override Task<Module> UpdateModuleAsync(Module module, bool forceUpdate, CancellationToken cancellationToken)
        {
            this.EnsureInstanceNotClosed();

            ValidateModuleId(module);

            if (string.IsNullOrWhiteSpace(module.ETag) && !forceUpdate)
            {
                throw new ArgumentException(ApiResources.ETagNotSetWhileUpdatingDevice);
            }

            ValidateDeviceAuthentication(module.Authentication, module.DeviceId);

            // auto generate keys if not specified
            if (module.Authentication == null)
            {
                module.Authentication = new AuthenticationMechanism();
            }

            var errorMappingOverrides = new Dictionary<HttpStatusCode, Func<HttpResponseMessage, Task<Exception>>>()
            {
                { HttpStatusCode.PreconditionFailed, async (responseMessage) => new PreconditionFailedException(await ExceptionHandlingHelper.GetExceptionMessageAsync(responseMessage)) },
                {
                    HttpStatusCode.NotFound, async responseMessage =>
                    {
                        string responseContent = await ExceptionHandlingHelper.GetExceptionMessageAsync(responseMessage);
                        return (Exception)new ModuleNotFoundException(responseContent, (Exception)null);
                    }
                }

            };

            PutOperationType operationType = forceUpdate ? PutOperationType.ForceUpdateEntity : PutOperationType.UpdateEntity;

            return this.httpClientHelper.PutAsync(GetModulesRequestUri(module.DeviceId, module.Id), module, operationType, errorMappingOverrides, cancellationToken);
        }

        public override Task<Configuration> AddConfigurationAsync(Configuration configuration)
        {
            return this.AddConfigurationAsync(configuration, CancellationToken.None);
        }

        public override Task<Configuration> AddConfigurationAsync(Configuration configuration, CancellationToken cancellationToken)
        {
            this.EnsureInstanceNotClosed();

            if (!string.IsNullOrEmpty(configuration.ETag))
            {
                throw new ArgumentException(ApiResources.ETagSetWhileCreatingConfiguration);
            }

            var errorMappingOverrides = new Dictionary<HttpStatusCode, Func<HttpResponseMessage, Task<Exception>>>
            {
                {
                    HttpStatusCode.PreconditionFailed,
                    async responseMessage => new PreconditionFailedException(await ExceptionHandlingHelper.GetExceptionMessageAsync(responseMessage))
                }
            };

            return this.httpClientHelper.PutAsync(GetConfigurationRequestUri(configuration.Id), configuration, PutOperationType.CreateEntity, errorMappingOverrides, cancellationToken);
        }

        public override Task<Configuration> GetConfigurationAsync(string configurationId)
        {
            return this.GetConfigurationAsync(configurationId, CancellationToken.None);
        }

        public override Task<Configuration> GetConfigurationAsync(string configurationId, CancellationToken cancellationToken)
        {
            if (string.IsNullOrWhiteSpace(configurationId))
            {
                throw new ArgumentException(IotHubApiResources.GetString(ApiResources.ParameterCannotBeNullOrWhitespace, "configurationId"));
            }

            this.EnsureInstanceNotClosed();
            var errorMappingOverrides = new Dictionary<HttpStatusCode, Func<HttpResponseMessage, Task<Exception>>>()
            {
                { HttpStatusCode.NotFound, async responseMessage => new ConfigurationNotFoundException(await ExceptionHandlingHelper.GetExceptionMessageAsync(responseMessage)) }
            };

            return this.httpClientHelper.GetAsync<Configuration>(GetConfigurationRequestUri(configurationId), errorMappingOverrides, null, false, cancellationToken);
        }

        public override Task<IEnumerable<Configuration>> GetConfigurationsAsync(int maxCount)
        {
            return this.GetConfigurationsAsync(maxCount, CancellationToken.None);
        }

        public override Task<IEnumerable<Configuration>> GetConfigurationsAsync(int maxCount, CancellationToken cancellationToken)
        {
            this.EnsureInstanceNotClosed();

            return this.httpClientHelper.GetAsync<IEnumerable<Configuration>>(
                GetConfigurationsRequestUri(maxCount),
                null,
                null,
                cancellationToken);
        }

        public override Task<Configuration> UpdateConfigurationAsync(Configuration configuration)
        {
            return this.UpdateConfigurationAsync(configuration, CancellationToken.None);
        }

        public override Task<Configuration> UpdateConfigurationAsync(Configuration configuration, bool forceUpdate)
        {
            return this.UpdateConfigurationAsync(configuration, forceUpdate, CancellationToken.None);
        }

        public override Task<Configuration> UpdateConfigurationAsync(Configuration configuration, CancellationToken cancellationToken)
        {
            return this.UpdateConfigurationAsync(configuration, false, cancellationToken);
        }

        public override Task<Configuration> UpdateConfigurationAsync(Configuration configuration, bool forceUpdate, CancellationToken cancellationToken)
        {
            this.EnsureInstanceNotClosed();

            if (string.IsNullOrWhiteSpace(configuration.ETag) && !forceUpdate)
            {
                throw new ArgumentException(ApiResources.ETagNotSetWhileUpdatingConfiguration);
            }

            var errorMappingOverrides = new Dictionary<HttpStatusCode, Func<HttpResponseMessage, Task<Exception>>>()
            {
                { HttpStatusCode.PreconditionFailed, async (responseMessage) => new PreconditionFailedException(await ExceptionHandlingHelper.GetExceptionMessageAsync(responseMessage)) },
                {
                    HttpStatusCode.NotFound, async responseMessage =>
                    {
                        string responseContent = await ExceptionHandlingHelper.GetExceptionMessageAsync(responseMessage);
                        return (Exception)new ConfigurationNotFoundException(responseContent, (Exception)null);
                    }
                }
            };

            PutOperationType operationType = forceUpdate ? PutOperationType.ForceUpdateEntity : PutOperationType.UpdateEntity;

            return this.httpClientHelper.PutAsync(GetConfigurationRequestUri(configuration.Id), configuration, operationType, errorMappingOverrides, cancellationToken);
        }

        public override Task RemoveConfigurationAsync(string configurationId)
        {
            return this.RemoveConfigurationAsync(configurationId, CancellationToken.None);
        }

        public override Task RemoveConfigurationAsync(string configurationId, CancellationToken cancellationToken)
        {
            this.EnsureInstanceNotClosed();

            if (string.IsNullOrWhiteSpace(configurationId))
            {
                throw new ArgumentException(IotHubApiResources.GetString(ApiResources.ParameterCannotBeNullOrWhitespace, "configurationId"));
            }

            // use wildcard etag
            var eTag = new ETagHolder { ETag = "*" };
            return this.RemoveConfigurationAsync(configurationId, eTag, cancellationToken);
        }

        public override Task RemoveConfigurationAsync(Configuration configuration)
        {
            return this.RemoveConfigurationAsync(configuration, CancellationToken.None);
        }

        public override Task RemoveConfigurationAsync(Configuration configuration, CancellationToken cancellationToken)
        {
            this.EnsureInstanceNotClosed();

            if (string.IsNullOrWhiteSpace(configuration.ETag))
            {
                throw new ArgumentException(ApiResources.ETagNotSetWhileDeletingConfiguration);
            }

            return this.RemoveConfigurationAsync(configuration.Id, configuration, cancellationToken);
        }

        public override Task ApplyConfigurationContentOnDeviceAsync(string deviceId, ConfigurationContent content)
        {
            return this.ApplyConfigurationContentOnDeviceAsync(deviceId, content, CancellationToken.None);
        }

        public override Task ApplyConfigurationContentOnDeviceAsync(string deviceId, ConfigurationContent content, CancellationToken cancellationToken)
        {
            return this.httpClientHelper.PostAsync(GetApplyConfigurationOnDeviceRequestUri(deviceId), content, null, null, cancellationToken);
        }

        Task RemoveConfigurationAsync(string configurationId, IETagHolder eTagHolder, CancellationToken cancellationToken)
        {
            var errorMappingOverrides = new Dictionary<HttpStatusCode, Func<HttpResponseMessage, Task<Exception>>>
            {
                { HttpStatusCode.NotFound, async responseMessage =>
                                           {
                                               string responseContent = await ExceptionHandlingHelper.GetExceptionMessageAsync(responseMessage);
                                               return new ConfigurationNotFoundException(responseContent, (Exception) null);
                                           }
                },
                { HttpStatusCode.PreconditionFailed, async responseMessage => new PreconditionFailedException(await ExceptionHandlingHelper.GetExceptionMessageAsync(responseMessage)) }
            };

            return this.httpClientHelper.DeleteAsync(GetConfigurationRequestUri(configurationId), eTagHolder, errorMappingOverrides, null, cancellationToken);
        }
#endif

        public override Task<string[]> UpdateDevicesAsync(IEnumerable<Device> devices)
        {
            return this.UpdateDevicesAsync(devices, false, CancellationToken.None);
        }

        public override Task<string[]> UpdateDevicesAsync(IEnumerable<Device> devices, bool forceUpdate, CancellationToken cancellationToken)
        {
            return this.BulkDeviceOperationsAsync<string[]>(
                GenerateExportImportDeviceListForBulkOperations(devices, forceUpdate ? ImportMode.Update : ImportMode.UpdateIfMatchETag),
                ClientApiVersionHelper.ApiVersionQueryStringGA,
                cancellationToken);
        }

        public override Task<BulkRegistryOperationResult> UpdateDevices2Async(IEnumerable<Device> devices)
        {
            return this.UpdateDevices2Async(devices, false, CancellationToken.None);
        }

        public override Task<BulkRegistryOperationResult> UpdateDevices2Async(IEnumerable<Device> devices, bool forceUpdate, CancellationToken cancellationToken)
        {
            return this.BulkDeviceOperationsAsync<BulkRegistryOperationResult>(
                GenerateExportImportDeviceListForBulkOperations(devices, forceUpdate ? ImportMode.Update : ImportMode.UpdateIfMatchETag),
                ClientApiVersionHelper.ApiVersionQueryString,
                cancellationToken);
        }

        public override Task RemoveDeviceAsync(string deviceId)
        {
            return this.RemoveDeviceAsync(deviceId, CancellationToken.None);
        }

        public override Task RemoveDeviceAsync(string deviceId, CancellationToken cancellationToken)
        {
            this.EnsureInstanceNotClosed();

            if (string.IsNullOrWhiteSpace(deviceId))
            {
                throw new ArgumentException(IotHubApiResources.GetString(ApiResources.ParameterCannotBeNullOrWhitespace, "deviceId"));
            }

            // use wildcard etag
            var eTag = new ETagHolder { ETag = "*" };
            return this.RemoveDeviceAsync(deviceId, eTag, cancellationToken);
        }

        public override Task RemoveDeviceAsync(Device device)
        {
            return this.RemoveDeviceAsync(device, CancellationToken.None);
        }

        public override Task RemoveDeviceAsync(Device device, CancellationToken cancellationToken)
        {
            this.EnsureInstanceNotClosed();

            ValidateDeviceId(device);

            if (string.IsNullOrWhiteSpace(device.ETag))
            {
                throw new ArgumentException(ApiResources.ETagNotSetWhileDeletingDevice);
            }

            return this.RemoveDeviceAsync(device.Id, device, cancellationToken);
        }

#if ENABLE_MODULES_SDK
        public override Task RemoveModuleAsync(string deviceId, string moduleId)
        {
            return this.RemoveModuleAsync(deviceId, moduleId, CancellationToken.None);
        }

        public override Task RemoveModuleAsync(string deviceId, string moduleId, CancellationToken cancellationToken)
        {
            this.EnsureInstanceNotClosed();

            if (string.IsNullOrWhiteSpace(deviceId) || string.IsNullOrEmpty(moduleId))
            {
                throw new ArgumentException(IotHubApiResources.GetString(ApiResources.ParameterCannotBeNullOrWhitespace, "deviceId"));
            }

            // use wildcard etag
            var eTag = new ETagHolder { ETag = "*" };
            return this.RemoveDeviceModuleAsync(deviceId, moduleId, eTag, cancellationToken);
        }

        public override Task RemoveModuleAsync(Module module)
        {
            return this.RemoveModuleAsync(module, CancellationToken.None);
        }

        public override Task RemoveModuleAsync(Module module, CancellationToken cancellationToken)
        {
            this.EnsureInstanceNotClosed();

            ValidateModuleId(module);

            if (string.IsNullOrWhiteSpace(module.ETag))
            {
                throw new ArgumentException(ApiResources.ETagNotSetWhileDeletingDevice);
            }

            return this.RemoveDeviceModuleAsync(module.DeviceId, module.Id, module, cancellationToken);
        }
#endif

        public override Task<string[]> RemoveDevicesAsync(IEnumerable<Device> devices)
        {
            return this.RemoveDevicesAsync(devices, false, CancellationToken.None);
        }

        public override Task<string[]> RemoveDevicesAsync(IEnumerable<Device> devices, bool forceRemove, CancellationToken cancellationToken)
        {
            return this.BulkDeviceOperationsAsync<string[]>(
                GenerateExportImportDeviceListForBulkOperations(devices, forceRemove ? ImportMode.Delete : ImportMode.DeleteIfMatchETag),
                ClientApiVersionHelper.ApiVersionQueryStringGA,
                cancellationToken);
        }

        public override Task<BulkRegistryOperationResult> RemoveDevices2Async(IEnumerable<Device> devices)
        {
            return this.RemoveDevices2Async(devices, false, CancellationToken.None);
        }

        public override Task<BulkRegistryOperationResult> RemoveDevices2Async(IEnumerable<Device> devices, bool forceRemove, CancellationToken cancellationToken)
        {
            return this.BulkDeviceOperationsAsync<BulkRegistryOperationResult>(
                GenerateExportImportDeviceListForBulkOperations(devices, forceRemove ? ImportMode.Delete : ImportMode.DeleteIfMatchETag),
                ClientApiVersionHelper.ApiVersionQueryString,
                cancellationToken);
        }

        public override Task<RegistryStatistics> GetRegistryStatisticsAsync()
        {
            return this.GetRegistryStatisticsAsync(CancellationToken.None);
        }

        public override Task<RegistryStatistics> GetRegistryStatisticsAsync(CancellationToken cancellationToken)
        {
            this.EnsureInstanceNotClosed();
            var errorMappingOverrides = new Dictionary<HttpStatusCode, Func<HttpResponseMessage, Task<Exception>>>()
            {
                { HttpStatusCode.NotFound, responseMessage => Task.FromResult((Exception)new IotHubNotFoundException(this.iotHubName)) }
            };

            return this.httpClientHelper.GetAsync<RegistryStatistics>(GetStatisticsUri(), errorMappingOverrides, null, cancellationToken);
        }

        public override Task<Device> GetDeviceAsync(string deviceId)
        {
            return this.GetDeviceAsync(deviceId, CancellationToken.None);
        }

        public override Task<Device> GetDeviceAsync(string deviceId, CancellationToken cancellationToken)
        {
            if (string.IsNullOrWhiteSpace(deviceId))
            {
                throw new ArgumentException(IotHubApiResources.GetString(ApiResources.ParameterCannotBeNullOrWhitespace, "deviceId"));
            }

            this.EnsureInstanceNotClosed();
            var errorMappingOverrides = new Dictionary<HttpStatusCode, Func<HttpResponseMessage, Task<Exception>>>()
            {
                { HttpStatusCode.NotFound, async responseMessage => new DeviceNotFoundException(await ExceptionHandlingHelper.GetExceptionMessageAsync(responseMessage)) }
            };

            return this.httpClientHelper.GetAsync<Device>(GetRequestUri(deviceId), errorMappingOverrides, null, false, cancellationToken);
        }

#if ENABLE_MODULES_SDK
        public override Task<Module> GetModuleAsync(string deviceId, string moduleId)
        {
            return this.GetModuleAsync(deviceId, moduleId, CancellationToken.None);
        }

        public override Task<Module> GetModuleAsync(string deviceId, string moduleId, CancellationToken cancellationToken)
        {
            if (string.IsNullOrWhiteSpace(deviceId))
            {
                throw new ArgumentException(IotHubApiResources.GetString(ApiResources.ParameterCannotBeNullOrWhitespace, "deviceId"));
            }

            if (string.IsNullOrWhiteSpace(moduleId))
            {
                throw new ArgumentException(IotHubApiResources.GetString(ApiResources.ParameterCannotBeNullOrWhitespace, "moduleId"));
            }

            this.EnsureInstanceNotClosed();
            var errorMappingOverrides = new Dictionary<HttpStatusCode, Func<HttpResponseMessage, Task<Exception>>>()
            {
                { HttpStatusCode.NotFound, async responseMessage => new ModuleNotFoundException(deviceId, moduleId) }
            };

            return this.httpClientHelper.GetAsync<Module>(GetModulesRequestUri(deviceId, moduleId), errorMappingOverrides, null, false, cancellationToken);
        }

        public override Task<IEnumerable<Module>> GetModulesOnDeviceAsync(string deviceId)
        {
            return this.GetModulesOnDeviceAsync(deviceId, CancellationToken.None);
        }

        public override Task<IEnumerable<Module>> GetModulesOnDeviceAsync(string deviceId, CancellationToken cancellationToken)
        {
            this.EnsureInstanceNotClosed();

            return this.httpClientHelper.GetAsync<IEnumerable<Module>>(
                GetModulesOnDeviceRequestUri(deviceId),
                null,
                null,
                cancellationToken);
        }
#endif

        public override Task<IEnumerable<Device>> GetDevicesAsync(int maxCount)
        {
            return this.GetDevicesAsync(maxCount, CancellationToken.None);
        }

        public override Task<IEnumerable<Device>> GetDevicesAsync(int maxCount, CancellationToken cancellationToken)
        {
            this.EnsureInstanceNotClosed();

            return this.httpClientHelper.GetAsync<IEnumerable<Device>>(
                GetDevicesRequestUri(maxCount),
                DefaultGetDevicesOperationTimeout,
                null,
                null,
                true,
                cancellationToken);
        }

        public override IQuery CreateQuery(string sqlQueryString)
        {
            return CreateQuery(sqlQueryString, null);
        }

        public override IQuery CreateQuery(string sqlQueryString, int? pageSize)
        {
            return new Query((token) => this.ExecuteQueryAsync(
                sqlQueryString,
                pageSize,
                token,
                CancellationToken.None));
        }

        protected override void Dispose(bool disposing)
        {
            if (disposing && this.httpClientHelper != null)
            {
                this.httpClientHelper.Dispose();
                this.httpClientHelper = null;
            }
        } 

        static IEnumerable<ExportImportDevice> GenerateExportImportDeviceListForBulkOperations(IEnumerable<Device> devices, ImportMode importMode)
        {
            if (devices == null)
            {
                throw new ArgumentNullException(nameof(devices));
            }

            if (!devices.Any())
            {
                throw new ArgumentException(nameof(devices));
            }

            var exportImportDeviceList = new List<ExportImportDevice>(devices.Count());
            foreach (Device device in devices)
            {
                ValidateDeviceId(device);

                switch (importMode)
                {
                    case ImportMode.Create:
                        if (!string.IsNullOrWhiteSpace(device.ETag))
                        {
                            throw new ArgumentException(ApiResources.ETagSetWhileRegisteringDevice);
                        }
                        break;

                    case ImportMode.Update:
                        // No preconditions
                        break;

                    case ImportMode.UpdateIfMatchETag:
                        if (string.IsNullOrWhiteSpace(device.ETag))
                        {
                            throw new ArgumentException(ApiResources.ETagNotSetWhileUpdatingDevice);
                        }
                        break;

                    case ImportMode.Delete:
                        // No preconditions
                        break;

                    case ImportMode.DeleteIfMatchETag:
                        if (string.IsNullOrWhiteSpace(device.ETag))
                        {
                            throw new ArgumentException(ApiResources.ETagNotSetWhileDeletingDevice);
                        }
                        break;

                    default:
                        throw new ArgumentException(IotHubApiResources.GetString(ApiResources.InvalidImportMode, importMode));
                }

                var exportImportDevice = new ExportImportDevice(device, importMode);
                exportImportDeviceList.Add(exportImportDevice);
            }

            return exportImportDeviceList;
        }

        static IEnumerable<ExportImportDevice> GenerateExportImportDeviceListForTwinBulkOperations(IEnumerable<Twin> twins, ImportMode importMode)
        {
            if (twins == null)
            {
                throw new ArgumentNullException(nameof(twins));
            }

            if (!twins.Any())
            {
                throw new ArgumentException(nameof(twins));
            }

            var exportImportDeviceList = new List<ExportImportDevice>(twins.Count());
            foreach (Twin twin in twins)
            {
                ValidateTwinId(twin);

                switch (importMode)
                {
                    case ImportMode.UpdateTwin:
                        // No preconditions
                        break;

                    case ImportMode.UpdateTwinIfMatchETag:
                        if (string.IsNullOrWhiteSpace(twin.ETag))
                        {
                            throw new ArgumentException(ApiResources.ETagNotSetWhileUpdatingTwin);
                        }
                        break;

                    default:
                        throw new ArgumentException(IotHubApiResources.GetString(ApiResources.InvalidImportMode, importMode));
                }

                var exportImportDevice = new ExportImportDevice();
                exportImportDevice.Id = twin.DeviceId;
                exportImportDevice.ImportMode = importMode;
                exportImportDevice.TwinETag = importMode == ImportMode.UpdateTwinIfMatchETag ? twin.ETag : null;
                exportImportDevice.Tags = twin.Tags;
                exportImportDevice.Properties = new ExportImportDevice.PropertyContainer();
                exportImportDevice.Properties.DesiredProperties = twin.Properties?.Desired;

                exportImportDeviceList.Add(exportImportDevice);
            }

            return exportImportDeviceList;
        }

        Task<T> BulkDeviceOperationsAsync<T>(IEnumerable<ExportImportDevice> devices, string version, CancellationToken cancellationToken)
        {
            this.BulkDeviceOperationSetup(devices);

            var errorMappingOverrides = new Dictionary<HttpStatusCode, Func<HttpResponseMessage, Task<Exception>>>
            {
                { HttpStatusCode.PreconditionFailed, async responseMessage => new PreconditionFailedException(await ExceptionHandlingHelper.GetExceptionMessageAsync(responseMessage)) },
                { HttpStatusCode.RequestEntityTooLarge, async responseMessage => new TooManyDevicesException(await ExceptionHandlingHelper.GetExceptionMessageAsync(responseMessage)) },
                { HttpStatusCode.BadRequest, async responseMessage => new ArgumentException(await ExceptionHandlingHelper.GetExceptionMessageAsync(responseMessage)) }
            };

            return this.httpClientHelper.PostAsync<IEnumerable<ExportImportDevice>, T>(GetBulkRequestUri(version), devices, errorMappingOverrides, null, cancellationToken);
        }

        void BulkDeviceOperationSetup(IEnumerable<ExportImportDevice> devices)
        {
            this.EnsureInstanceNotClosed();

            if (devices == null)
            {
                throw new ArgumentNullException(nameof(devices));
            }

            foreach (ExportImportDevice device in devices)
            {
                ValidateDeviceAuthentication(device.Authentication, device.Id);

                NormalizeExportImportDevice(device);
            }

        }

        internal override Task ExportRegistryAsync(string storageAccountConnectionString, string containerName)
        {
            return this.ExportRegistryAsync(storageAccountConnectionString, containerName, CancellationToken.None);
        }

        internal override Task ExportRegistryAsync(string storageAccountConnectionString, string containerName, CancellationToken cancellationToken)
        {
            this.EnsureInstanceNotClosed();

            var errorMappingOverrides = new Dictionary<HttpStatusCode, Func<HttpResponseMessage, Task<Exception>>>
            {
                { HttpStatusCode.NotFound, responseMessage => Task.FromResult((Exception)new IotHubNotFoundException(this.iotHubName)) }
            };

            return this.httpClientHelper.PostAsync(
                GetAdminUri("exportRegistry"),
                new ExportImportRequest
                {
                    ContainerName = containerName,
                    StorageConnectionString = storageAccountConnectionString
                },
                errorMappingOverrides,
                null,
                cancellationToken);
        }

        internal override Task ImportRegistryAsync(string storageAccountConnectionString, string containerName)
        {
            return this.ImportRegistryAsync(storageAccountConnectionString, containerName, CancellationToken.None);
        }

        internal override Task ImportRegistryAsync(string storageAccountConnectionString, string containerName, CancellationToken cancellationToken)
        {
            this.EnsureInstanceNotClosed();

            var errorMappingOverrides = new Dictionary<HttpStatusCode, Func<HttpResponseMessage, Task<Exception>>>
            {
                { HttpStatusCode.NotFound, responseMessage => Task.FromResult((Exception)new IotHubNotFoundException(this.iotHubName)) }
            };

            return this.httpClientHelper.PostAsync(
                GetAdminUri("importRegistry"),
                new ExportImportRequest
                {
                    ContainerName = containerName,
                    StorageConnectionString = storageAccountConnectionString
                },
                errorMappingOverrides,
                null,
                cancellationToken);
        }

        public override Task<JobProperties> GetJobAsync(string jobId)
        {
            return this.GetJobAsync(jobId, CancellationToken.None);
        }

        public override Task<IEnumerable<JobProperties>> GetJobsAsync()
        {
            return this.GetJobsAsync(CancellationToken.None);
        }

        public override Task CancelJobAsync(string jobId)
        {
            return this.CancelJobAsync(jobId, CancellationToken.None);
        }

        public override Task<JobProperties> ExportDevicesAsync(string exportBlobContainerUri, bool excludeKeys)
        {
            return this.ExportDevicesAsync(exportBlobContainerUri, excludeKeys, CancellationToken.None);
        }

        public override Task<JobProperties> ExportDevicesAsync(string exportBlobContainerUri, bool excludeKeys, CancellationToken ct)
        {
            return this.ExportDevicesAsync(exportBlobContainerUri, null, excludeKeys, ct);
        }

        public override Task<JobProperties> ExportDevicesAsync(string exportBlobContainerUri, string outputBlobName, bool excludeKeys)
        {
            return this.ExportDevicesAsync(exportBlobContainerUri, outputBlobName, excludeKeys, CancellationToken.None);
        }

        public override Task<JobProperties> ExportDevicesAsync(string exportBlobContainerUri, string outputBlobName, bool excludeKeys, CancellationToken ct)
        {
            var jobProperties = new JobProperties()
            {
                Type = JobType.ExportDevices,
                OutputBlobContainerUri = exportBlobContainerUri,
                ExcludeKeysInExport = excludeKeys,
                OutputBlobName = outputBlobName
            };

            return this.CreateJobAsync(jobProperties, ct);
        }

        public override Task<JobProperties> ImportDevicesAsync(string importBlobContainerUri, string outputBlobContainerUri)
        {
            return this.ImportDevicesAsync(importBlobContainerUri, outputBlobContainerUri, CancellationToken.None);
        }

        public override Task<JobProperties> ImportDevicesAsync(string importBlobContainerUri, string outputBlobContainerUri, CancellationToken ct)
        {
            return this.ImportDevicesAsync(importBlobContainerUri, outputBlobContainerUri, null, ct);
        }

        public override Task<JobProperties> ImportDevicesAsync(string importBlobContainerUri, string outputBlobContainerUri, string inputBlobName)
        {
            return this.ImportDevicesAsync(importBlobContainerUri, outputBlobContainerUri, inputBlobName, CancellationToken.None);
        }

        public override Task<JobProperties> ImportDevicesAsync(string importBlobContainerUri, string outputBlobContainerUri, string inputBlobName, CancellationToken ct)
        {
            var jobProperties = new JobProperties()
            {
                Type = JobType.ImportDevices,
                InputBlobContainerUri = importBlobContainerUri,
                OutputBlobContainerUri = outputBlobContainerUri,
                InputBlobName = inputBlobName
            };

            return this.CreateJobAsync(jobProperties, ct);
        }

        Task<JobProperties> CreateJobAsync(JobProperties jobProperties, CancellationToken ct)
        {
            this.EnsureInstanceNotClosed();

            var errorMappingOverrides = new Dictionary<HttpStatusCode, Func<HttpResponseMessage, Task<Exception>>>
            {
                { HttpStatusCode.Forbidden, responseMessage => Task.FromResult((Exception) new JobQuotaExceededException())}
            };

            return this.httpClientHelper.PostAsync<JobProperties, JobProperties>(
                GetJobUri("/create"),
                jobProperties,
                errorMappingOverrides,
                null,
                ct);
        }

        public override Task<JobProperties> GetJobAsync(string jobId, CancellationToken cancellationToken)
        {
            this.EnsureInstanceNotClosed();

            var errorMappingOverrides = new Dictionary<HttpStatusCode, Func<HttpResponseMessage, Task<Exception>>>
            {
                { HttpStatusCode.NotFound, responseMessage => Task.FromResult((Exception)new JobNotFoundException(jobId)) }
            };

            return this.httpClientHelper.GetAsync<JobProperties>(
                GetJobUri("/{0}".FormatInvariant(jobId)),
                errorMappingOverrides,
                null,
                cancellationToken);
        }

        public override Task<IEnumerable<JobProperties>> GetJobsAsync(CancellationToken cancellationToken)
        {
            this.EnsureInstanceNotClosed();

            return this.httpClientHelper.GetAsync<IEnumerable<JobProperties>>(
                GetJobUri(string.Empty),
                null,
                null,
                cancellationToken);
        }

        public override Task CancelJobAsync(string jobId, CancellationToken cancellationToken)
        {
            this.EnsureInstanceNotClosed();

            var errorMappingOverrides = new Dictionary<HttpStatusCode, Func<HttpResponseMessage, Task<Exception>>>
            {
                { HttpStatusCode.NotFound, responseMessage => Task.FromResult((Exception)new JobNotFoundException(jobId)) }
            };

            IETagHolder jobETag = new ETagHolder()
            {
                ETag = jobId
            };

            return this.httpClientHelper.DeleteAsync(
                GetJobUri("/{0}".FormatInvariant(jobId)),
                jobETag,
                errorMappingOverrides,
                null,
                cancellationToken);
        }

        public override Task<Twin> GetTwinAsync(string deviceId)
        {
            return this.GetTwinAsync(deviceId, CancellationToken.None);
        }

        public override Task<Twin> GetTwinAsync(string deviceId, CancellationToken cancellationToken)
        {
            if (string.IsNullOrWhiteSpace(deviceId))
            {
                throw new ArgumentException(IotHubApiResources.GetString(ApiResources.ParameterCannotBeNullOrWhitespace, "deviceId"));
            }

            this.EnsureInstanceNotClosed();
            var errorMappingOverrides = new Dictionary<HttpStatusCode, Func<HttpResponseMessage, Task<Exception>>>()
            {
                { HttpStatusCode.NotFound, async responseMessage => new DeviceNotFoundException(await ExceptionHandlingHelper.GetExceptionMessageAsync(responseMessage)) }
            };

            return this.httpClientHelper.GetAsync<Twin>(GetTwinUri(deviceId), errorMappingOverrides, null, false, cancellationToken);
        }

#if ENABLE_MODULES_SDK
        public override Task<Twin> GetTwinAsync(string deviceId, string moduleId)
        {
            return this.GetTwinAsync(deviceId, moduleId, CancellationToken.None);
        }

        public override Task<Twin> GetTwinAsync(string deviceId, string moduleId, CancellationToken cancellationToken)
        {
            if (string.IsNullOrWhiteSpace(deviceId))
            {
                throw new ArgumentException(IotHubApiResources.GetString(ApiResources.ParameterCannotBeNullOrWhitespace, "deviceId"));
            }

            if (string.IsNullOrWhiteSpace(moduleId))
            {
                throw new ArgumentException(IotHubApiResources.GetString(ApiResources.ParameterCannotBeNullOrWhitespace, "moduleId"));
            }

            this.EnsureInstanceNotClosed();
            var errorMappingOverrides = new Dictionary<HttpStatusCode, Func<HttpResponseMessage, Task<Exception>>>()
            {
                { HttpStatusCode.NotFound, async responseMessage => new ModuleNotFoundException(await ExceptionHandlingHelper.GetExceptionMessageAsync(responseMessage),  (Exception)null) }
            };

            return this.httpClientHelper.GetAsync<Twin>(GetModuleTwinRequestUri(deviceId, moduleId), errorMappingOverrides, null, false, cancellationToken);
        }
#endif

        public override Task<Twin> UpdateTwinAsync(string deviceId, string jsonTwinPatch, string etag)
        {
            return this.UpdateTwinAsync(deviceId, jsonTwinPatch, etag, CancellationToken.None);
        }

        public override Task<Twin> UpdateTwinAsync(string deviceId, string jsonTwinPatch, string etag, CancellationToken cancellationToken)
        {
            if (string.IsNullOrWhiteSpace(jsonTwinPatch))
            {
                throw new ArgumentNullException(nameof(jsonTwinPatch));
            }

            // TODO: Do we need to deserialize Twin, only to serialize it again?
            var twin = JsonConvert.DeserializeObject<Twin>(jsonTwinPatch);
            return this.UpdateTwinAsync(deviceId, twin, etag, cancellationToken);
        }

#if ENABLE_MODULES_SDK
        public override Task<Twin> UpdateTwinAsync(string deviceId, string moduleId, Twin twinPatch, string etag)
        {
            return this.UpdateTwinAsync(deviceId, moduleId, twinPatch, etag, CancellationToken.None);
        }

        public override Task<Twin> UpdateTwinAsync(string deviceId, string moduleId, Twin twinPatch, string etag, CancellationToken cancellationToken)
        {
            return this.UpdateTwinInternalAsync(deviceId, moduleId, twinPatch, etag, cancellationToken, false);
        }

        public override Task<Twin> UpdateTwinAsync(string deviceId, string moduleId, string jsonTwinPatch, string etag)
        {
            return this.UpdateTwinAsync(deviceId, moduleId, jsonTwinPatch, etag, CancellationToken.None);
        }

        public override Task<Twin> UpdateTwinAsync(string deviceId, string moduleId, string jsonTwinPatch, string etag, CancellationToken cancellationToken)
        {
            if (string.IsNullOrWhiteSpace(jsonTwinPatch))
            {
                throw new ArgumentNullException(nameof(jsonTwinPatch));
            }

            // TODO: Do we need to deserialize Twin, only to serialize it again?
            var twin = JsonConvert.DeserializeObject<Twin>(jsonTwinPatch);
            return this.UpdateTwinAsync(deviceId, moduleId, twin, etag, cancellationToken);
        }
#endif

        public override Task<Twin> UpdateTwinAsync(string deviceId, Twin twinPatch, string etag)
        {
            return this.UpdateTwinAsync(deviceId, twinPatch, etag, CancellationToken.None);
        }

        public override Task<Twin> UpdateTwinAsync(string deviceId, Twin twinPatch, string etag, CancellationToken cancellationToken)
        {
            return this.UpdateTwinInternalAsync(deviceId, twinPatch, etag, cancellationToken, false);
        }

        public override Task<Twin> ReplaceTwinAsync(string deviceId, string newTwinJson, string etag)
        {
            return this.ReplaceTwinAsync(deviceId, newTwinJson, etag, CancellationToken.None);
        }

        public override Task<Twin> ReplaceTwinAsync(string deviceId, string newTwinJson, string etag, CancellationToken cancellationToken)
        {
            if (string.IsNullOrWhiteSpace(newTwinJson))
            {
                throw new ArgumentNullException(nameof(newTwinJson));
            }

            // TODO: Do we need to deserialize Twin, only to serialize it again?
            var twin = JsonConvert.DeserializeObject<Twin>(newTwinJson);
            return this.ReplaceTwinAsync(deviceId, twin, etag, cancellationToken);
        }

#if ENABLE_MODULES_SDK
        public override Task<Twin> ReplaceTwinAsync(string deviceId, string moduleId, Twin newTwin, string etag)
        {
            return this.ReplaceTwinAsync(deviceId, moduleId, newTwin, etag, CancellationToken.None);
        }

        public override Task<Twin> ReplaceTwinAsync(string deviceId, string moduleId, Twin newTwin, string etag, CancellationToken cancellationToken)
        {
            return this.UpdateTwinInternalAsync(deviceId, moduleId, newTwin, etag, cancellationToken, true);
        }

        public override Task<Twin> ReplaceTwinAsync(string deviceId, string moduleId, string newTwinJson, string etag)
        {
            return this.ReplaceTwinAsync(deviceId, moduleId, newTwinJson, etag, CancellationToken.None);
        }

        public override Task<Twin> ReplaceTwinAsync(string deviceId, string moduleId, string newTwinJson, string etag, CancellationToken cancellationToken)
        {
            if (string.IsNullOrWhiteSpace(newTwinJson))
            {
                throw new ArgumentNullException(nameof(newTwinJson));
            }

            // TODO: Do we need to deserialize Twin, only to serialize it again?
            var twin = JsonConvert.DeserializeObject<Twin>(newTwinJson);
            return this.ReplaceTwinAsync(deviceId, moduleId, twin, etag, cancellationToken);
        }
#endif

        public override Task<Twin> ReplaceTwinAsync(string deviceId, Twin newTwin, string etag)
        {
            return this.ReplaceTwinAsync(deviceId, newTwin, etag, CancellationToken.None);
        }

        public override Task<Twin> ReplaceTwinAsync(string deviceId, Twin newTwin, string etag, CancellationToken cancellationToken)
        {
            return this.UpdateTwinInternalAsync(deviceId, newTwin, etag, cancellationToken, true);
        }

        Task<Twin> UpdateTwinInternalAsync(string deviceId, Twin twin, string etag, CancellationToken cancellationToken, bool isReplace)
        {
            this.EnsureInstanceNotClosed();

            if (twin != null)
            {
                twin.DeviceId = deviceId;
            }

            ValidateTwinId(twin);

            if (string.IsNullOrEmpty(etag))
            {
                throw new ArgumentNullException(nameof(etag));
            }

            var errorMappingOverrides = new Dictionary<HttpStatusCode, Func<HttpResponseMessage, Task<Exception>>>
            {
                {
                    HttpStatusCode.PreconditionFailed,
                    async responseMessage => new PreconditionFailedException(await ExceptionHandlingHelper.GetExceptionMessageAsync(responseMessage))
                },
                {
                    HttpStatusCode.NotFound,
                    async responseMessage => new DeviceNotFoundException(await ExceptionHandlingHelper.GetExceptionMessageAsync(responseMessage), (Exception)null)
                }
            };

            if (isReplace)
            {
                return this.httpClientHelper.PutAsync<Twin, Twin>(
                    GetTwinUri(deviceId),
                    twin,
                    etag,
                    etag == WildcardEtag ? PutOperationType.ForceUpdateEntity : PutOperationType.UpdateEntity,
                    errorMappingOverrides,
                    cancellationToken);
            }
            else
            {
                return this.httpClientHelper.PatchAsync<Twin, Twin>(
                    GetTwinUri(deviceId),
                    twin,
                    etag,
                    etag == WildcardEtag ? PutOperationType.ForceUpdateEntity : PutOperationType.UpdateEntity,
                    errorMappingOverrides,
                    cancellationToken);
            }
        }

#if ENABLE_MODULES_SDK
        Task<Twin> UpdateTwinInternalAsync(string deviceId, string moduleId, Twin twin, string etag, CancellationToken cancellationToken, bool isReplace)
        {
            this.EnsureInstanceNotClosed();

            if (twin != null)
            {
                twin.DeviceId = deviceId;
                twin.ModuleId = moduleId;
            }

            ValidateTwinId(twin);

            if (string.IsNullOrEmpty(etag))
            {
                throw new ArgumentNullException(nameof(etag));
            }

            var errorMappingOverrides = new Dictionary<HttpStatusCode, Func<HttpResponseMessage, Task<Exception>>>
            {
                {
                    HttpStatusCode.PreconditionFailed,
                    async responseMessage => new PreconditionFailedException(await ExceptionHandlingHelper.GetExceptionMessageAsync(responseMessage))
                },
                {
                    HttpStatusCode.NotFound,
                    async responseMessage => new ModuleNotFoundException(await ExceptionHandlingHelper.GetExceptionMessageAsync(responseMessage), (Exception)null)
                }
            };

            if (isReplace)
            {
                return this.httpClientHelper.PutAsync<Twin, Twin>(
                    GetModuleTwinRequestUri(deviceId, moduleId),
                    twin,
                    etag,
                    etag == WildcardEtag ? PutOperationType.ForceUpdateEntity : PutOperationType.UpdateEntity,
                    errorMappingOverrides,
                    cancellationToken);
            }
            else
            {
                return this.httpClientHelper.PatchAsync<Twin, Twin>(
                    GetModuleTwinRequestUri(deviceId, moduleId),
                    twin,
                    etag,
                    etag == WildcardEtag ? PutOperationType.ForceUpdateEntity : PutOperationType.UpdateEntity,
                    errorMappingOverrides,
                    cancellationToken);
            }
        }
#endif

        public override Task<BulkRegistryOperationResult> UpdateTwins2Async(IEnumerable<Twin> twins)
        {
            return this.UpdateTwins2Async(twins, false, CancellationToken.None);
        }

        public override Task<BulkRegistryOperationResult> UpdateTwins2Async(IEnumerable<Twin> twins, CancellationToken cancellationToken)
        {
            return this.UpdateTwins2Async(twins, false, cancellationToken);
        }

        public override Task<BulkRegistryOperationResult> UpdateTwins2Async(IEnumerable<Twin> twins, bool forceUpdate)
        {
            return this.UpdateTwins2Async(twins, forceUpdate, CancellationToken.None);
        }

        public override Task<BulkRegistryOperationResult> UpdateTwins2Async(IEnumerable<Twin> twins, bool forceUpdate, CancellationToken cancellationToken)
        {
            return this.BulkDeviceOperationsAsync<BulkRegistryOperationResult>(
                GenerateExportImportDeviceListForTwinBulkOperations(twins, forceUpdate ? ImportMode.UpdateTwin : ImportMode.UpdateTwinIfMatchETag),
                ClientApiVersionHelper.ApiVersionQueryString,
                cancellationToken);
        }

        Task RemoveDeviceAsync(string deviceId, IETagHolder eTagHolder, CancellationToken cancellationToken)
        {
            var errorMappingOverrides = new Dictionary<HttpStatusCode, Func<HttpResponseMessage, Task<Exception>>>
            {
                { HttpStatusCode.NotFound, async responseMessage =>
                                           {
                                               string responseContent = await ExceptionHandlingHelper.GetExceptionMessageAsync(responseMessage);
                                               return new DeviceNotFoundException(responseContent, (Exception) null);
                                           }
                },
                { HttpStatusCode.PreconditionFailed, async responseMessage => new PreconditionFailedException(await ExceptionHandlingHelper.GetExceptionMessageAsync(responseMessage)) }
            };

            return this.httpClientHelper.DeleteAsync(GetRequestUri(deviceId), eTagHolder, errorMappingOverrides, null, cancellationToken);
        }

#if ENABLE_MODULES_SDK
        Task RemoveDeviceModuleAsync(string deviceId, string moduleId, IETagHolder eTagHolder, CancellationToken cancellationToken)
        {
            var errorMappingOverrides = new Dictionary<HttpStatusCode, Func<HttpResponseMessage, Task<Exception>>>
            {
                { HttpStatusCode.NotFound, async responseMessage =>
                                           {
                                               string responseContent = await ExceptionHandlingHelper.GetExceptionMessageAsync(responseMessage);
                                               return new DeviceNotFoundException(responseContent, (Exception) null);
                                           }
                },
                { HttpStatusCode.PreconditionFailed, async responseMessage => new PreconditionFailedException(await ExceptionHandlingHelper.GetExceptionMessageAsync(responseMessage)) }
            };

            return this.httpClientHelper.DeleteAsync(GetModulesRequestUri(deviceId, moduleId), eTagHolder, errorMappingOverrides, null, cancellationToken);
        }
#endif

        static Uri GetRequestUri(string deviceId)
        {
            deviceId = WebUtility.UrlEncode(deviceId);
            return new Uri(RequestUriFormat.FormatInvariant(deviceId, ClientApiVersionHelper.ApiVersionQueryString), UriKind.Relative);
        }

#if ENABLE_MODULES_SDK
        static Uri GetModulesRequestUri(string deviceId, string moduleId)
        {
            deviceId = WebUtility.UrlEncode(deviceId);
            moduleId = WebUtility.UrlEncode(moduleId);
            return new Uri(ModulesRequestUriFormat.FormatInvariant(deviceId, moduleId, ClientApiVersionHelper.ApiVersionQueryString), UriKind.Relative);
        }

        static Uri GetModulesOnDeviceRequestUri(string deviceId)
        {
            deviceId = WebUtility.UrlEncode(deviceId);
            return new Uri(ModulesOnDeviceRequestUriFormat.FormatInvariant(deviceId, ClientApiVersionHelper.ApiVersionQueryString), UriKind.Relative);
        }

        static Uri GetModuleTwinRequestUri(string deviceId, string moduleId)
        {
            deviceId = WebUtility.UrlEncode(deviceId);
            moduleId = WebUtility.UrlEncode(moduleId);
            return new Uri(ModuleTwinUriFormat.FormatInvariant(deviceId, moduleId, ClientApiVersionHelper.ApiVersionQueryString), UriKind.Relative);
        }

        static Uri GetConfigurationRequestUri(string configurationId)
        {
            configurationId = WebUtility.UrlEncode(configurationId);
            return new Uri(ConfigurationRequestUriFormat.FormatInvariant(configurationId, ClientApiVersionHelper.ApiVersionQueryString), UriKind.Relative);
        }

        static Uri GetConfigurationsRequestUri(int maxCount)
        {
            return new Uri(ConfigurationsRequestUriFormat.FormatInvariant(maxCount, ClientApiVersionHelper.ApiVersionQueryString), UriKind.Relative);
        }

        static Uri GetApplyConfigurationOnDeviceRequestUri(string deviceId)
        {
            return new Uri(ApplyConfigurationOnDeviceUriFormat.FormatInvariant(deviceId), UriKind.Relative);
        }
#endif

        static Uri GetBulkRequestUri(string apiVersionQueryString)
        {
            return new Uri(RequestUriFormat.FormatInvariant(string.Empty, apiVersionQueryString), UriKind.Relative);
        }

        static Uri GetJobUri(string jobId)
        {
            return new Uri(JobsUriFormat.FormatInvariant(jobId, ClientApiVersionHelper.ApiVersionQueryString), UriKind.Relative);
        }

        static Uri GetDevicesRequestUri(int maxCount)
        {
            return new Uri(DevicesRequestUriFormat.FormatInvariant(maxCount, ClientApiVersionHelper.ApiVersionQueryString), UriKind.Relative);
        }

        static Uri QueryDevicesRequestUri()
        {
            return new Uri(DevicesQueryUriFormat, UriKind.Relative);
        }

        static Uri GetAdminUri(string operation)
        {
            return new Uri(AdminUriFormat.FormatInvariant(operation, ClientApiVersionHelper.ApiVersionQueryString), UriKind.Relative);
        }

        static Uri GetStatisticsUri()
        {
            return new Uri(StatisticsUriFormat, UriKind.Relative);
        }

        private static Uri GetTwinUri(string deviceId)
        {
            deviceId = WebUtility.UrlEncode(deviceId);
            return new Uri(TwinUriFormat.FormatInvariant(deviceId, ClientApiVersionHelper.ApiVersionQueryString), UriKind.Relative);
        }

        private static Uri GetTwinTagsUri(string deviceId)
        {
            deviceId = WebUtility.UrlEncode(deviceId);
            return new Uri(TwinTagsUriFormat.FormatInvariant(deviceId, ClientApiVersionHelper.ApiVersionQueryString), UriKind.Relative);
        }

        private static Uri GetTwinDesiredPropertiesUri(string deviceId)
        {
            deviceId = WebUtility.UrlEncode(deviceId);
            return new Uri(TwinDesiredPropertiesUriFormat.FormatInvariant(deviceId, ClientApiVersionHelper.ApiVersionQueryString), UriKind.Relative);
        }

        static void ValidateDeviceId(Device device)
        {
            if (device == null)
            {
                throw new ArgumentNullException(nameof(device));
            }

            if (string.IsNullOrWhiteSpace(device.Id))
            {
                throw new ArgumentException("device.Id");
            }

            if (!DeviceIdRegex.IsMatch(device.Id))
            {
                throw new ArgumentException(ApiResources.DeviceIdInvalid.FormatInvariant(device.Id));
            }
        }

        static void ValidateTwinId(Twin twin)
        {
            if (twin == null)
            {
                throw new ArgumentNullException(nameof(twin));
            }

            if (string.IsNullOrWhiteSpace(twin.DeviceId))
            {
                throw new ArgumentException("twin.DeviceId");
            }

            if (!DeviceIdRegex.IsMatch(twin.DeviceId))
            {
                throw new ArgumentException(ApiResources.DeviceIdInvalid.FormatInvariant(twin.DeviceId));
            }
        }

#if ENABLE_MODULES_SDK
        static void ValidateModuleId(Module module)
        {
            if (module == null)
            {
                throw new ArgumentNullException(nameof(module));
            }

            if (string.IsNullOrWhiteSpace(module.DeviceId))
            {
                throw new ArgumentException("module.Id");
            }

            if (string.IsNullOrWhiteSpace(module.Id))
            {
                throw new ArgumentException("module.ModuleId");
            }

            if (!DeviceIdRegex.IsMatch(module.DeviceId))
            {
                throw new ArgumentException(ApiResources.DeviceIdInvalid.FormatInvariant(module.DeviceId));
            }

            if (!DeviceIdRegex.IsMatch(module.Id))
            {
                throw new ArgumentException(ApiResources.DeviceIdInvalid.FormatInvariant(module.Id));
            }
        }
#endif

        static void ValidateDeviceAuthentication(AuthenticationMechanism authentication, string deviceId)
        {
            if (authentication != null)
            {
                // Both symmetric keys and X.509 cert thumbprints cannot be specified for the same device
                bool symmetricKeyIsSet = !authentication.SymmetricKey?.IsEmpty() ?? false;
                bool x509ThumbprintIsSet = !authentication.X509Thumbprint?.IsEmpty() ?? false;

                if (symmetricKeyIsSet && x509ThumbprintIsSet)
                {
                    throw new ArgumentException(ApiResources.DeviceAuthenticationInvalid.FormatInvariant(deviceId ?? string.Empty));
                }

                // Validate X.509 thumbprints or SymmetricKeys since we should not have both at the same time
                if (x509ThumbprintIsSet)
                {
                    authentication.X509Thumbprint.IsValid(true);
                }
                else if (symmetricKeyIsSet)
                {
                    authentication.SymmetricKey.IsValid(true);
                }
            }
        }

        void EnsureInstanceNotClosed()
        {
            if (this.httpClientHelper == null)
            {
                throw new ObjectDisposedException("RegistryManager", ApiResources.RegistryManagerInstanceAlreadyClosed);
            }
        }

        async Task<QueryResult> ExecuteQueryAsync(string sqlQueryString, int? pageSize, string continuationToken, CancellationToken cancellationToken)
        {
            this.EnsureInstanceNotClosed();

            if (string.IsNullOrWhiteSpace(sqlQueryString))
            {
                throw new ArgumentException(IotHubApiResources.GetString(ApiResources.ParameterCannotBeNullOrEmpty, nameof(sqlQueryString)));
            }

            var customHeaders = new Dictionary<string, string>();
            if (!string.IsNullOrWhiteSpace(continuationToken))
            {
                customHeaders.Add(ContinuationTokenHeader, continuationToken);
            }

            if (pageSize != null)
            {
                customHeaders.Add(PageSizeHeader, pageSize.ToString());
            }

            HttpResponseMessage response = await this.httpClientHelper.PostAsync<QuerySpecification>(
                QueryDevicesRequestUri(),
                new QuerySpecification()
                {
                    Sql = sqlQueryString
                },
                null,
                customHeaders,
                new MediaTypeHeaderValue("application/json") { CharSet = "utf-8" },
                null,
                cancellationToken);

            return await QueryResult.FromHttpResponseAsync(response);
        }

        static void NormalizeExportImportDevice(ExportImportDevice device)
        {
            // auto generate keys if not specified
            if (device.Authentication == null)
            {
                device.Authentication = new AuthenticationMechanism();
            }

            NormalizeAuthenticationInfo(device.Authentication);
        }

        static void NormalizeDevice(Device device)
        {
            // auto generate keys if not specified
            if (device.Authentication == null)
            {
                device.Authentication = new AuthenticationMechanism();
            }

            NormalizeAuthenticationInfo(device.Authentication);
        }

        static void NormalizeAuthenticationInfo(AuthenticationMechanism authenticationInfo)
        {
            //to make it backward compatible we set the type according to the values
            //we don't set CA type - that has to be explicit
            if (authenticationInfo.SymmetricKey != null && !authenticationInfo.SymmetricKey.IsEmpty())
            {
                authenticationInfo.Type = AuthenticationType.Sas;
            }

            if (authenticationInfo.X509Thumbprint != null && !authenticationInfo.X509Thumbprint.IsEmpty())
            {
                authenticationInfo.Type = AuthenticationType.SelfSigned;
            }
        }
    }
}<|MERGE_RESOLUTION|>--- conflicted
+++ resolved
@@ -224,11 +224,7 @@
                 {
                     HttpStatusCode.NotFound, async responseMessage =>
                     {
-<<<<<<< HEAD
-                        string responseContent = await ExceptionHandlingHelper.GetExceptionMessageAsync(responseMessage);
-=======
                         string responseContent = await ExceptionHandlingHelper.GetExceptionMessageAsync(responseMessage).ConfigureAwait(false);
->>>>>>> 1f23ed79
                         return (Exception)new DeviceNotFoundException(responseContent, (Exception)null);
                     }
                 }
