﻿// Copyright (c) Microsoft. All rights reserved.
// Licensed under the MIT license. See LICENSE file in the project root for full license information.

using System;
using System.Collections;
using System.Collections.Generic;
using System.Diagnostics;
using System.Text;
using System.Text.RegularExpressions;
using System.Threading;
using System.Threading.Tasks;

// If you see intermittent failures on devices that are created by this file, check to see if you have multiple suites 
// running at the same time because one test run could be accidentally destroying devices created by a different test run.

namespace Microsoft.Azure.Devices.E2ETests
{
    public class TestUtil
    {
        public const string FaultType_Tcp = "KillTcp";
        public const string FaultType_AmqpConn = "KillAmqpConnection";
        public const string FaultType_AmqpSess = "KillAmqpSession";
        public const string FaultType_AmqpCBSReq = "KillAmqpCBSLinkReq";
        public const string FaultType_AmqpCBSResp = "KillAmqpCBSLinkResp";
        public const string FaultType_AmqpD2C = "KillAmqpD2CLink";
        public const string FaultType_AmqpC2D = "KillAmqpC2DLink";
        public const string FaultType_AmqpTwinReq = "KillAmqpTwinLinkReq";
        public const string FaultType_AmqpTwinResp = "KillAmqpTwinLinkResp";
        public const string FaultType_AmqpMethodReq = "KillAmqpMethodReqLink";
        public const string FaultType_AmqpMethodResp = "KillAmqpMethodRespLink";
        public const string FaultType_Throttle = "InvokeThrottling";
        public const string FaultType_QuotaExceeded = "InvokeMaxMessageQuota";
        public const string FaultType_Auth = "InvokeAuthError";
        public const string FaultType_GracefulShutdownAmqp = "ShutDownAmqp";
        public const string FaultType_GracefulShutdownMqtt = "ShutDownMqtt";

        public const string FaultCloseReason_Boom = "Boom";
        public const string FaultCloseReason_Bye = "byebye";

        public const int DefaultDelayInSec = 1;
        public const int DefaultDurationInSec = 5;

        public const int ShortRetryInMilliSec = 3000;

        public static int EventHubEpoch = 0;

        public static string GetHostName(string connectionString)
        {
            Regex regex = new Regex("HostName=([^;]+)", RegexOptions.None);
            return regex.Match(connectionString).Groups[1].Value;
        }

        public static string GetDeviceConnectionString(Device device, string hostName)
        {
            var connectionString = new StringBuilder();
            connectionString.AppendFormat("HostName={0}", hostName);
            connectionString.AppendFormat(";DeviceId={0}", device.Id);
            connectionString.AppendFormat(";SharedAccessKey={0}", device.Authentication.SymmetricKey.PrimaryKey);
            return connectionString.ToString();
        }

        public static Tuple<string, RegistryManager> InitializeEnvironment(string devicePrefix)
        {
<<<<<<< HEAD
            // TODO: change env var name back to "IOTHUB_CONN_STRING_CSHARP" for IoT Edge public preview
            string iotHubConnectionString = Environment.GetEnvironmentVariable("IOTHUB_CONN_STRING_CSHARP_WITH_MODULES");
=======
            // TODO: #222 - E2E tests improper use of TPL.
            RegistryManager rm = GetRegistryManagerAsync(devicePrefix).GetAwaiter().GetResult();
            return new Tuple<string, RegistryManager>(Configuration.IoTHub.ConnectionString, rm);
        }

        public static async Task<RegistryManager> GetRegistryManagerAsync(string devicePrefix)
        {
            RegistryManager rm = RegistryManager.CreateFromConnectionString(Configuration.IoTHub.ConnectionString);
            await RemoveDevicesAsync(devicePrefix, rm);
>>>>>>> 3baa8915

            return rm;
        }

        private static async Task RemoveDevicesAsync(string devicePrefix, RegistryManager rm)
        {
            Debug.WriteLine($"{nameof(RemoveDeviceAsync)} Enumerating devices.");
            IEnumerable<Device> devices = await rm.GetDevicesAsync(int.MaxValue).ConfigureAwait(false);

            // Ensure to remove all previous devices.
            foreach (Device device in devices)
            {
                if (device.Id.StartsWith(devicePrefix))
                {
                    Debug.WriteLine($"{nameof(RemoveDeviceAsync)} Removing {device.Id}.");
                    await RemoveDeviceAsync(device.Id, rm).ConfigureAwait(false);
                }
            }
        }

        public static Task UnInitializeEnvironment(RegistryManager rm)
        {
            return rm.CloseAsync();
        }

        public static Tuple<string, string> CreateDevice(string devicePrefix, string hostName, RegistryManager registryManager)
        {
            string deviceName = null;
            string deviceConnectionString = null;

            Task.Run(async () =>
            {
                deviceName = devicePrefix + Guid.NewGuid();
                Debug.WriteLine("Creating device " + deviceName);
                var device = await registryManager.AddDeviceAsync(new Device(deviceName));
                deviceConnectionString = TestUtil.GetDeviceConnectionString(device, hostName);
                Debug.WriteLine("Device successfully created");
            }).Wait();

            Thread.Sleep(1000);
            return new Tuple<string, string>(deviceName, deviceConnectionString);
        }

        public static Tuple<string, string> CreateDeviceWithX509(string devicePrefix, string hostName, RegistryManager registryManager)
        {
            string deviceName = null;

            Task.Run(async () =>
            {
                deviceName = devicePrefix + Guid.NewGuid();
                Debug.WriteLine("Creating device " + deviceName);
                var device1 = new Device(deviceName)
                {
                    Authentication = new AuthenticationMechanism()
                    {
                        X509Thumbprint = new X509Thumbprint()
                        {
                            PrimaryThumbprint = Configuration.IoTHub.GetCertificateWithPrivateKey().Thumbprint
                        }
                    }
                };

                var device = await registryManager.AddDeviceAsync(device1);
                Debug.WriteLine("Device successfully created");
            }).Wait();

            Thread.Sleep(1000);
            return new Tuple<string, string>(deviceName, hostName);
        }

        public static async Task RemoveDeviceAsync(string deviceName, RegistryManager registryManager)
        {
            Debug.WriteLine("Removing device " + deviceName);
            await registryManager.RemoveDeviceAsync(deviceName);
            Debug.WriteLine("Device successfully removed");
        }

        public static Client.Message ComposeErrorInjectionProperties(string faultType, string reason, int delayInSecs, int durationInSecs = 0)
        {
            string dataBuffer = Guid.NewGuid().ToString();

            return new Client.Message(Encoding.UTF8.GetBytes(dataBuffer))
            {
                Properties =
                {
                    ["AzIoTHub_FaultOperationType"] = faultType,
                    ["AzIoTHub_FaultOperationCloseReason"] = reason,
                    ["AzIoTHub_FaultOperationDelayInSecs"] = delayInSecs.ToString(),
                    ["AzIoTHub_FaultOperationDurationInSecs"] = durationInSecs.ToString()
                }
            };
        }
    }
}<|MERGE_RESOLUTION|>--- conflicted
+++ resolved
@@ -61,10 +61,6 @@
 
         public static Tuple<string, RegistryManager> InitializeEnvironment(string devicePrefix)
         {
-<<<<<<< HEAD
-            // TODO: change env var name back to "IOTHUB_CONN_STRING_CSHARP" for IoT Edge public preview
-            string iotHubConnectionString = Environment.GetEnvironmentVariable("IOTHUB_CONN_STRING_CSHARP_WITH_MODULES");
-=======
             // TODO: #222 - E2E tests improper use of TPL.
             RegistryManager rm = GetRegistryManagerAsync(devicePrefix).GetAwaiter().GetResult();
             return new Tuple<string, RegistryManager>(Configuration.IoTHub.ConnectionString, rm);
@@ -74,7 +70,6 @@
         {
             RegistryManager rm = RegistryManager.CreateFromConnectionString(Configuration.IoTHub.ConnectionString);
             await RemoveDevicesAsync(devicePrefix, rm);
->>>>>>> 3baa8915
 
             return rm;
         }
