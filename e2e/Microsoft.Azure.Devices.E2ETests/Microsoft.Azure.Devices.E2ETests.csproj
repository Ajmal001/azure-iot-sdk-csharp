﻿<?xml version="1.0" encoding="utf-8"?>
<Project ToolsVersion="14.0" DefaultTargets="Build" xmlns="http://schemas.microsoft.com/developer/msbuild/2003">
  <PropertyGroup>
    <Configuration Condition=" '$(Configuration)' == '' ">Debug</Configuration>
    <Platform Condition=" '$(Platform)' == '' ">AnyCPU</Platform>
    <ProjectGuid>{E22726E9-6526-493F-8D31-0C8011D1B8A2}</ProjectGuid>
    <OutputType>Library</OutputType>
    <AppDesignerFolder>Properties</AppDesignerFolder>
    <RootNamespace>Microsoft.Azure.Devices.E2ETests</RootNamespace>
    <AssemblyName>Microsoft.Azure.Devices.E2ETests</AssemblyName>
    <TargetFrameworkVersion>v4.5.1</TargetFrameworkVersion>
    <FileAlignment>512</FileAlignment>
    <ProjectTypeGuids>{3AC096D0-A1C2-E12C-1390-A8335801FDAB};{FAE04EC0-301F-11D3-BF4B-00C04F79EFBC}</ProjectTypeGuids>
    <VisualStudioVersion Condition="'$(VisualStudioVersion)' == ''">10.0</VisualStudioVersion>
    <VSToolsPath Condition="'$(VSToolsPath)' == ''">$(MSBuildExtensionsPath32)\Microsoft\VisualStudio\v$(VisualStudioVersion)</VSToolsPath>
    <ReferencePath>$(ProgramFiles)\Common Files\microsoft shared\VSTT\$(VisualStudioVersion)\UITestExtensionPackages</ReferencePath>
    <IsCodedUITest>False</IsCodedUITest>
    <TestProjectType>UnitTest</TestProjectType>
    <TargetFrameworkProfile />
  </PropertyGroup>
  <PropertyGroup Condition=" '$(Configuration)|$(Platform)' == 'Debug|AnyCPU' ">
    <DebugSymbols>true</DebugSymbols>
    <DebugType>full</DebugType>
    <Optimize>false</Optimize>
    <OutputPath>bin\Debug\</OutputPath>
    <DefineConstants>DEBUG;TRACE;$(DefineConstants2)</DefineConstants>
    <ErrorReport>prompt</ErrorReport>
    <WarningLevel>4</WarningLevel>
  </PropertyGroup>
  <PropertyGroup Condition=" '$(Configuration)|$(Platform)' == 'Release|AnyCPU' ">
    <DebugType>pdbonly</DebugType>
    <Optimize>true</Optimize>
    <OutputPath>bin\Release\</OutputPath>
    <DefineConstants>TRACE;$(DefineConstants2)</DefineConstants>
    <ErrorReport>prompt</ErrorReport>
    <WarningLevel>4</WarningLevel>
  </PropertyGroup>
  <ItemGroup>
    <Reference Include="Microsoft.CSharp" />
    <Reference Include="Microsoft.ServiceBus, Version=3.0.0.0, Culture=neutral, PublicKeyToken=31bf3856ad364e35, processorArchitecture=MSIL">
      <HintPath>..\packages\WindowsAzure.ServiceBus.4.1.3\lib\net45\Microsoft.ServiceBus.dll</HintPath>
    </Reference>
    <Reference Include="Newtonsoft.Json, Version=10.0.0.0, Culture=neutral, PublicKeyToken=30ad4fe6b2a6aeed, processorArchitecture=MSIL">
      <HintPath>..\packages\Newtonsoft.Json.10.0.3\lib\net45\Newtonsoft.Json.dll</HintPath>
<<<<<<< HEAD
      <Private>True</Private>
    </Reference>
    <Reference Include="PInvoke.BCrypt, Version=0.3.0.0, Culture=neutral, PublicKeyToken=9e300f9f87f04a7a, processorArchitecture=MSIL">
      <HintPath>..\packages\PInvoke.BCrypt.0.3.152\lib\net40\PInvoke.BCrypt.dll</HintPath>
      <Private>True</Private>
    </Reference>
    <Reference Include="PInvoke.Kernel32, Version=0.3.0.0, Culture=neutral, PublicKeyToken=9e300f9f87f04a7a, processorArchitecture=MSIL">
      <HintPath>..\packages\PInvoke.Kernel32.0.3.152\lib\net40\PInvoke.Kernel32.dll</HintPath>
      <Private>True</Private>
    </Reference>
    <Reference Include="PInvoke.NCrypt, Version=0.3.0.0, Culture=neutral, PublicKeyToken=9e300f9f87f04a7a, processorArchitecture=MSIL">
      <HintPath>..\packages\PInvoke.NCrypt.0.3.152\lib\net40\PInvoke.NCrypt.dll</HintPath>
      <Private>True</Private>
    </Reference>
    <Reference Include="PInvoke.Windows.Core, Version=0.3.0.0, Culture=neutral, PublicKeyToken=9e300f9f87f04a7a, processorArchitecture=MSIL">
      <HintPath>..\packages\PInvoke.Windows.Core.0.3.152\lib\portable-net45+win+wpa81+MonoAndroid10+xamarinios10+MonoTouch10\PInvoke.Windows.Core.dll</HintPath>
      <Private>True</Private>
=======
>>>>>>> 833801ba
    </Reference>
    <Reference Include="System" />
    <Reference Include="System.Net" />
    <Reference Include="System.Net.Http" />
    <Reference Include="System.Net.Http.WebRequest" />
    <Reference Include="System.Runtime.Serialization" />
    <Reference Include="System.ServiceModel" />
    <Reference Include="System.Xml" />
    <Reference Include="Validation, Version=2.4.0.0, Culture=neutral, PublicKeyToken=2fc06f0d701809a7, processorArchitecture=MSIL">
      <HintPath>..\packages\Validation.2.4.18\lib\net45\Validation.dll</HintPath>
    </Reference>
  </ItemGroup>
  <Choose>
    <When Condition="('$(VisualStudioVersion)' == '10.0' or '$(VisualStudioVersion)' == '') and '$(TargetFrameworkVersion)' == 'v3.5'">
      <ItemGroup>
        <Reference Include="Microsoft.VisualStudio.QualityTools.UnitTestFramework, Version=10.1.0.0, Culture=neutral, PublicKeyToken=b03f5f7f11d50a3a, processorArchitecture=MSIL" />
      </ItemGroup>
    </When>
    <Otherwise>
      <ItemGroup>
        <Reference Include="Microsoft.VisualStudio.QualityTools.UnitTestFramework">
          <Private>False</Private>
        </Reference>
      </ItemGroup>
    </Otherwise>
  </Choose>
  <PropertyGroup>
    <CommonSrc>..\..\common\src</CommonSrc>
    <CommonTest>..\..\common\test</CommonTest>
  </PropertyGroup>
  <ItemGroup>
    <Compile Include="$(CommonTest)\Configuration.cs">
      <Link>Common\Configuration.cs</Link>
    </Compile>
    <Compile Include="$(CommonTest)\Configuration.IoTHub.cs">
      <Link>Common\Configuration.IoTHub.cs</Link>
    </Compile>
    <Compile Include="DeviceTokenRefreshE2ETests.cs" />
    <Compile Include="FileUploadE2ETests.cs" />
    <Compile Include="MessageE2ETests.cs" />
    <Compile Include="MessageE2ETests.NetFramework.cs" />
    <Compile Include="MethodE2ETests.cs" />
    <Compile Include="TestUtil.cs" />
    <Compile Include="TwinE2ETests.cs" />
    <Compile Include="Properties\AssemblyInfo.cs" />
    <Compile Include="X509E2ETests.cs" />
    <Compile Include="X509E2ETests.NetFramework.cs" />
  </ItemGroup>
  <ItemGroup>
    <ProjectReference Include="..\..\device\Microsoft.Azure.Devices.Client\Microsoft.Azure.Devices.Client.csproj">
      <Project>{836B1FB6-70F0-4C7E-AA35-519C2F83AA81}</Project>
      <Name>Microsoft.Azure.Devices.Client</Name>
    </ProjectReference>
    <ProjectReference Include="..\..\service\Microsoft.Azure.Devices\Microsoft.Azure.Devices.csproj">
      <Project>{7fc2a03f-36fe-44c5-a1ef-5b1f11458350}</Project>
      <Name>Microsoft.Azure.Devices</Name>
    </ProjectReference>
    <ProjectReference Include="..\..\shared\Microsoft.Azure.Devices.Shared\Microsoft.Azure.Devices.Shared.csproj">
      <Project>{835230fc-8d03-4cd1-8845-5a9d1b0b837d}</Project>
      <Name>Microsoft.Azure.Devices.Shared</Name>
    </ProjectReference>
  </ItemGroup>
  <ItemGroup>
    <None Include="app.config" />
    <None Include="packages.config" />
  </ItemGroup>
  <Choose>
    <When Condition="'$(VisualStudioVersion)' == '10.0' And '$(IsCodedUITest)' == 'True'">
      <ItemGroup>
        <Reference Include="Microsoft.VisualStudio.QualityTools.CodedUITestFramework, Version=10.0.0.0, Culture=neutral, PublicKeyToken=b03f5f7f11d50a3a, processorArchitecture=MSIL">
          <Private>False</Private>
        </Reference>
        <Reference Include="Microsoft.VisualStudio.TestTools.UITest.Common, Version=10.0.0.0, Culture=neutral, PublicKeyToken=b03f5f7f11d50a3a, processorArchitecture=MSIL">
          <Private>False</Private>
        </Reference>
        <Reference Include="Microsoft.VisualStudio.TestTools.UITest.Extension, Version=10.0.0.0, Culture=neutral, PublicKeyToken=b03f5f7f11d50a3a, processorArchitecture=MSIL">
          <Private>False</Private>
        </Reference>
        <Reference Include="Microsoft.VisualStudio.TestTools.UITesting, Version=10.0.0.0, Culture=neutral, PublicKeyToken=b03f5f7f11d50a3a, processorArchitecture=MSIL">
          <Private>False</Private>
        </Reference>
      </ItemGroup>
    </When>
  </Choose>
  <Import Project="$(VSToolsPath)\TeamTest\Microsoft.TestTools.targets" Condition="Exists('$(VSToolsPath)\TeamTest\Microsoft.TestTools.targets')" />
  <Import Project="$(MSBuildToolsPath)\Microsoft.CSharp.targets" />
  <!-- To modify your build process, add your task inside one of the targets below and uncomment it. 
       Other similar extension points exist, see Microsoft.Common.targets.
  <Target Name="BeforeBuild">
  </Target>
  <Target Name="AfterBuild">
  </Target>
  -->
</Project><|MERGE_RESOLUTION|>--- conflicted
+++ resolved
@@ -42,26 +42,6 @@
     </Reference>
     <Reference Include="Newtonsoft.Json, Version=10.0.0.0, Culture=neutral, PublicKeyToken=30ad4fe6b2a6aeed, processorArchitecture=MSIL">
       <HintPath>..\packages\Newtonsoft.Json.10.0.3\lib\net45\Newtonsoft.Json.dll</HintPath>
-<<<<<<< HEAD
-      <Private>True</Private>
-    </Reference>
-    <Reference Include="PInvoke.BCrypt, Version=0.3.0.0, Culture=neutral, PublicKeyToken=9e300f9f87f04a7a, processorArchitecture=MSIL">
-      <HintPath>..\packages\PInvoke.BCrypt.0.3.152\lib\net40\PInvoke.BCrypt.dll</HintPath>
-      <Private>True</Private>
-    </Reference>
-    <Reference Include="PInvoke.Kernel32, Version=0.3.0.0, Culture=neutral, PublicKeyToken=9e300f9f87f04a7a, processorArchitecture=MSIL">
-      <HintPath>..\packages\PInvoke.Kernel32.0.3.152\lib\net40\PInvoke.Kernel32.dll</HintPath>
-      <Private>True</Private>
-    </Reference>
-    <Reference Include="PInvoke.NCrypt, Version=0.3.0.0, Culture=neutral, PublicKeyToken=9e300f9f87f04a7a, processorArchitecture=MSIL">
-      <HintPath>..\packages\PInvoke.NCrypt.0.3.152\lib\net40\PInvoke.NCrypt.dll</HintPath>
-      <Private>True</Private>
-    </Reference>
-    <Reference Include="PInvoke.Windows.Core, Version=0.3.0.0, Culture=neutral, PublicKeyToken=9e300f9f87f04a7a, processorArchitecture=MSIL">
-      <HintPath>..\packages\PInvoke.Windows.Core.0.3.152\lib\portable-net45+win+wpa81+MonoAndroid10+xamarinios10+MonoTouch10\PInvoke.Windows.Core.dll</HintPath>
-      <Private>True</Private>
-=======
->>>>>>> 833801ba
     </Reference>
     <Reference Include="System" />
     <Reference Include="System.Net" />
