--- conflicted
+++ resolved
@@ -182,12 +182,7 @@
             eventHubClient = EventHubClient.CreateFromConnectionString(hubConnectionString, "messages/events");
             var eventHubPartitionsCount = eventHubClient.GetRuntimeInformation().PartitionCount;
             string partition = EventHubPartitionKeyResolver.ResolveToPartition(deviceName, eventHubPartitionsCount);
-<<<<<<< HEAD
-            // TODO: Uncomment IOTHUB_EVENTHUB_CONSUMER_GROUP lookup for IoT Edge public preview
-            string consumerGroupName = /*Environment.GetEnvironmentVariable("IOTHUB_EVENTHUB_CONSUMER_GROUP") ??*/ "$Default";
-=======
             string consumerGroupName = Configuration.IoTHub.ConsumerGroup;
->>>>>>> 3baa8915
             return eventHubClient.GetConsumerGroup(consumerGroupName).CreateReceiver(partition, DateTime.Now, TestUtil.EventHubEpoch++);
         }
 
