--- conflicted
+++ resolved
@@ -1,16 +1,12 @@
 ﻿// Copyright (c) Microsoft. All rights reserved.
 // Licensed under the MIT license. See LICENSE file in the project root for full license information.
-<<<<<<< HEAD
+
 using Microsoft.VisualStudio.TestTools.UnitTesting;
-=======
-
->>>>>>> 21ea0080
 using System;
 using System.Collections.Concurrent;
 using System.Diagnostics;
 using System.Threading;
 using System.Threading.Tasks;
-using Microsoft.VisualStudio.TestTools.UnitTesting;
 
 namespace Microsoft.Azure.Devices.E2ETests
 {
@@ -95,12 +91,8 @@
         {
             s_log.WriteLine("Starting receiving file notification loop...");
 
-<<<<<<< HEAD
-            CancellationToken cancellationToken = new CancellationTokenSource(s_duration).Token;
-=======
             using var cts = new CancellationTokenSource(s_duration);
             var cancellationToken = cts.Token;
->>>>>>> 21ea0080
             while (!cancellationToken.IsCancellationRequested)
             {
                 try
