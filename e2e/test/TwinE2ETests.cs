﻿// Copyright (c) Microsoft. All rights reserved.
// Licensed under the MIT license. See LICENSE file in the project root for full license information.

using Microsoft.Azure.Devices.Client;
using Microsoft.Azure.Devices.Shared;
using Microsoft.VisualStudio.TestTools.UnitTesting;
using System;
using System.Collections.Generic;
using System.Diagnostics.Tracing;
using System.Threading;
using System.Threading.Tasks;

namespace Microsoft.Azure.Devices.E2ETests
{
    [TestClass]
    [TestCategory("E2E")]
    [TestCategory("IoTHub")]
    public class TwinE2ETests : IDisposable
    {
        private readonly string DevicePrefix = $"E2E_{nameof(TwinE2ETests)}_";
        private static TestLogging _log = TestLogging.GetInstance();

        private readonly ConsoleEventListener _listener;

        public TwinE2ETests()
        {
            _listener = TestConfig.StartEventListener();
        }

        [TestMethod]
        public async Task Twin_DeviceSetsReportedPropertyAndGetsItBack_Mqtt()
        {
            await Twin_DeviceSetsReportedPropertyAndGetsItBackSingleDevice(Client.TransportType.Mqtt_Tcp_Only).ConfigureAwait(false);
        }

        [TestMethod]
        public async Task Twin_DeviceSetsReportedPropertyAndGetsItBack_MqttWs()
        {
            await Twin_DeviceSetsReportedPropertyAndGetsItBackSingleDevice(Client.TransportType.Mqtt_WebSocket_Only).ConfigureAwait(false);
        }

        [TestMethod]
        public async Task Twin_DeviceSetsReportedPropertyAndGetsItBack_Amqp()
        {
            await Twin_DeviceSetsReportedPropertyAndGetsItBackSingleDevice(Client.TransportType.Amqp_Tcp_Only).ConfigureAwait(false);
        }

        [TestMethod]
        public async Task Twin_DeviceSetsReportedPropertyAndGetsItBack_AmqpWs()
        {
            await Twin_DeviceSetsReportedPropertyAndGetsItBackSingleDevice(Client.TransportType.Amqp_WebSocket_Only).ConfigureAwait(false);
        }

        [TestMethod]
        public async Task Twin_ServiceSetsDesiredPropertyAndDeviceReceivesEvent_Mqtt()
        {
            await Twin_ServiceSetsDesiredPropertyAndDeviceReceivesEvent(Client.TransportType.Mqtt_Tcp_Only, SetTwinPropertyUpdateCallbackHandlerAsync).ConfigureAwait(false);
        }

        [TestMethod]
        public async Task Twin_ServiceSetsDesiredPropertyAndDeviceReceivesEvent_MqttWs()
        {
            await Twin_ServiceSetsDesiredPropertyAndDeviceReceivesEvent(Client.TransportType.Mqtt_WebSocket_Only, SetTwinPropertyUpdateCallbackHandlerAsync).ConfigureAwait(false);
        }

<<<<<<< HEAD
        // TODO: #1132 - Twin desired property updates not received after fault injection on AMQP
        [Ignore]
=======
>>>>>>> adadb4d4
        [TestMethod]
        public async Task Twin_ServiceSetsDesiredPropertyAndDeviceReceivesEvent_Amqp()
        {
            await Twin_ServiceSetsDesiredPropertyAndDeviceReceivesEvent(Client.TransportType.Amqp_Tcp_Only, SetTwinPropertyUpdateCallbackHandlerAsync).ConfigureAwait(false);
        }

        // TODO: #1132 - Twin desired property updates not received after fault injection on AMQP
        [Ignore]
        [TestMethod]
        public async Task Twin_ServiceSetsDesiredPropertyAndDeviceReceivesEvent_AmqpWs()
        {
            await Twin_ServiceSetsDesiredPropertyAndDeviceReceivesEvent(Client.TransportType.Amqp_WebSocket_Only, SetTwinPropertyUpdateCallbackHandlerAsync).ConfigureAwait(false);
        }

        [TestMethod]
        public async Task Twin_ServiceSetsDesiredPropertyAndDeviceReceivesEvent_WithObseleteCallbackSetter_Mqtt()
        {
            await Twin_ServiceSetsDesiredPropertyAndDeviceReceivesEvent(Client.TransportType.Mqtt_Tcp_Only, SetTwinPropertyUpdateCallbackObsoleteHandlerAsync).ConfigureAwait(false);
        }

        [TestMethod]
        public async Task Twin_ServiceSetsDesiredPropertyAndDeviceReceivesEvent_WithObseleteCallbackSetter_MqttWs()
        {
            await Twin_ServiceSetsDesiredPropertyAndDeviceReceivesEvent(Client.TransportType.Mqtt_WebSocket_Only, SetTwinPropertyUpdateCallbackObsoleteHandlerAsync).ConfigureAwait(false);
        }

        // TODO: #1132 - Twin desired property updates not received after fault injection on AMQP
        [Ignore]
        [TestMethod]
        public async Task Twin_ServiceSetsDesiredPropertyAndDeviceReceivesEvent_WithObseleteCallbackSetter_Amqp()
        {
            await Twin_ServiceSetsDesiredPropertyAndDeviceReceivesEvent(Client.TransportType.Amqp_Tcp_Only, SetTwinPropertyUpdateCallbackObsoleteHandlerAsync).ConfigureAwait(false);
        }

        // TODO: #1132 - Twin desired property updates not received after fault injection on AMQP
        [Ignore]
        [TestMethod]
        public async Task Twin_ServiceSetsDesiredPropertyAndDeviceReceivesEvent_WithObseleteCallbackSetter_AmqpWs()
        {
            await Twin_ServiceSetsDesiredPropertyAndDeviceReceivesEvent(Client.TransportType.Amqp_WebSocket_Only, SetTwinPropertyUpdateCallbackObsoleteHandlerAsync).ConfigureAwait(false);
        }

        [TestMethod]
        public async Task Twin_ServiceSetsDesiredPropertyAndDeviceReceivesItOnNextGet_Mqtt()
        {
            await Twin_ServiceSetsDesiredPropertyAndDeviceReceivesItOnNextGet(Client.TransportType.Mqtt_Tcp_Only).ConfigureAwait(false);
        }

        [TestMethod]
        public async Task Twin_ServiceSetsDesiredPropertyAndDeviceReceivesItOnNextGet_MqttWs()
        {
            await Twin_ServiceSetsDesiredPropertyAndDeviceReceivesItOnNextGet(Client.TransportType.Mqtt_WebSocket_Only).ConfigureAwait(false);
        }

        [TestMethod]
        public async Task Twin_ServiceSetsDesiredPropertyAndDeviceReceivesItOnNextGet_Amqp()
        {
            await Twin_ServiceSetsDesiredPropertyAndDeviceReceivesItOnNextGet(Client.TransportType.Amqp_Tcp_Only).ConfigureAwait(false);
        }

        [TestMethod]
        public async Task Twin_ServiceSetsDesiredPropertyAndDeviceReceivesItOnNextGet_AmqpWs()
        {
            await Twin_ServiceSetsDesiredPropertyAndDeviceReceivesItOnNextGet(Client.TransportType.Amqp_WebSocket_Only).ConfigureAwait(false);
        }

        [TestMethod]
        public async Task Twin_DeviceSetsReportedPropertyAndServiceReceivesIt_Mqtt()
        {
            await Twin_DeviceSetsReportedPropertyAndServiceReceivesIt(Client.TransportType.Mqtt_Tcp_Only).ConfigureAwait(false);
        }

        [TestMethod]
        public async Task Twin_DeviceSetsReportedPropertyAndServiceReceivesIt_MqttWs()
        {
            await Twin_DeviceSetsReportedPropertyAndServiceReceivesIt(Client.TransportType.Mqtt_WebSocket_Only).ConfigureAwait(false);
        }

        [TestMethod]
        public async Task Twin_DeviceSetsReportedPropertyAndServiceReceivesIt_Amqp()
        {
            await Twin_DeviceSetsReportedPropertyAndServiceReceivesIt(Client.TransportType.Amqp_Tcp_Only).ConfigureAwait(false);
        }

        [TestMethod]
        public async Task Twin_DeviceSetsReportedPropertyAndServiceReceivesIt_AmqpWs()
        {
            await Twin_DeviceSetsReportedPropertyAndServiceReceivesIt(Client.TransportType.Amqp_WebSocket_Only).ConfigureAwait(false);
        }

        [TestMethod]
        public async Task Twin_ServiceDoesNotCreateNullPropertyInCollection_Mqtt()
        {
            await Twin_ServiceDoesNotCreateNullPropertyInCollection(Client.TransportType.Mqtt_Tcp_Only).ConfigureAwait(false);
        }

        [TestMethod]
        public async Task Twin_ServiceDoesNotCreateNullPropertyInCollection_MqttWs()
        {
            await Twin_ServiceDoesNotCreateNullPropertyInCollection(Client.TransportType.Mqtt_WebSocket_Only).ConfigureAwait(false);
        }

        [TestMethod]
        public async Task Twin_ServiceDoesNotCreateNullPropertyInCollection_Amqp()
        {
            await Twin_ServiceDoesNotCreateNullPropertyInCollection(Client.TransportType.Amqp_Tcp_Only).ConfigureAwait(false);
        }

        [TestMethod]
        public async Task Twin_ServiceDoesNotCreateNullPropertyInCollection_AmqpWs()
        {
            await Twin_ServiceDoesNotCreateNullPropertyInCollection(Client.TransportType.Amqp_WebSocket_Only).ConfigureAwait(false);
        }

        [TestMethod]
        public async Task Twin_ClientHandlesRejectionInvalidPropertyName_Mqtt()
        {
            await Twin_ClientHandlesRejectionInvalidPropertyName(Client.TransportType.Mqtt_Tcp_Only).ConfigureAwait(false);
        }

        [TestMethod]
        public async Task Twin_ClientHandlesRejectionInvalidPropertyName_MqttWs()
        {
            await Twin_ClientHandlesRejectionInvalidPropertyName(Client.TransportType.Mqtt_WebSocket_Only).ConfigureAwait(false);
        }

        [TestMethod]
        public async Task Twin_ClientHandlesRejectionInvalidPropertyName_Amqp()
        {
            await Twin_ClientHandlesRejectionInvalidPropertyName(Client.TransportType.Amqp_Tcp_Only).ConfigureAwait(false);
        }

        [TestMethod]
        public async Task Twin_ClientHandlesRejectionInvalidPropertyName_AmqpWs()
        {
            await Twin_ClientHandlesRejectionInvalidPropertyName(Client.TransportType.Amqp_WebSocket_Only).ConfigureAwait(false);
        }

        [DataTestMethod]
        [DataRow(Client.TransportType.Amqp_Tcp_Only)]
        [DataRow(Client.TransportType.Amqp_WebSocket_Only)]
        [TestCategory("LongRunning")]
        public async Task Twin_ClientSetsReportedPropertyWithoutDesiredPropertyCallback(Client.TransportType transportType)
        {
            // arrange

            TestDevice testDevice = await TestDevice.GetTestDeviceAsync(DevicePrefix).ConfigureAwait(false);
            using (var deviceClient = DeviceClient.CreateFromConnectionString(testDevice.ConnectionString, transportType))
            {
                await Twin_DeviceSetsReportedPropertyAndGetsItBack(deviceClient).ConfigureAwait(false);

                int connectionStatusChangeCount = 0;
                ConnectionStatusChangesHandler connectionStatusChangesHandler = (ConnectionStatus status, ConnectionStatusChangeReason reason) =>
                {
                    Interlocked.Increment(ref connectionStatusChangeCount);
                };

                string propName = Guid.NewGuid().ToString();
                string propValue = Guid.NewGuid().ToString();

                _log.WriteLine($"{nameof(Twin_ServiceSetsDesiredPropertyAndDeviceReceivesEvent)}: name={propName}, value={propValue}");

                // act
                await RegistryManagerUpdateDesiredPropertyAsync(testDevice.Id, propName, propValue).ConfigureAwait(false);
                await Task.Delay(TimeSpan.FromSeconds(10)).ConfigureAwait(false);

                // assert
                Assert.AreEqual(0, connectionStatusChangeCount, "AMQP should not be disconnected.");

                // clean up
                await deviceClient.CloseAsync().ConfigureAwait(false);
            }
        }

        private async Task Twin_DeviceSetsReportedPropertyAndGetsItBackSingleDevice(Client.TransportType transport)
        {
            TestDevice testDevice = await TestDevice.GetTestDeviceAsync(DevicePrefix).ConfigureAwait(false);
            using (var deviceClient = DeviceClient.CreateFromConnectionString(testDevice.ConnectionString, transport))
            {
                await Twin_DeviceSetsReportedPropertyAndGetsItBack(deviceClient).ConfigureAwait(false);
                await deviceClient.CloseAsync().ConfigureAwait(false);
            }
        }

        public static async Task Twin_DeviceSetsReportedPropertyAndGetsItBack(DeviceClient deviceClient)
        {
            var propName = Guid.NewGuid().ToString();
            var propValue = Guid.NewGuid().ToString();

            _log.WriteLine($"{nameof(Twin_DeviceSetsReportedPropertyAndGetsItBack)}: name={propName}, value={propValue}");

            TwinCollection props = new TwinCollection();
            props[propName] = propValue;
            await deviceClient.UpdateReportedPropertiesAsync(props).ConfigureAwait(false);

            Twin deviceTwin = await deviceClient.GetTwinAsync().ConfigureAwait(false);
            Assert.AreEqual<String>(deviceTwin.Properties.Reported[propName].ToString(), propValue);
        }

        public static async Task<Task> SetTwinPropertyUpdateCallbackHandlerAsync(DeviceClient deviceClient, string expectedPropName, string expectedPropValue)
        {
            var propertyUpdateReceived = new TaskCompletionSource<bool>();
            string userContext = "myContext";

            await deviceClient.SetDesiredPropertyUpdateCallbackAsync(
                (patch, context) =>
                {
                    _log.WriteLine($"{nameof(SetTwinPropertyUpdateCallbackHandlerAsync)}: DesiredProperty: {patch}, {context}");

                    try
                    {
                        Assert.AreEqual(expectedPropValue, patch[expectedPropName].ToString());
                        Assert.AreEqual(userContext, context, "Context");
                    }
                    catch (Exception e)
                    {
                        propertyUpdateReceived.SetException(e);
                    }
                    finally
                    {
                        propertyUpdateReceived.SetResult(true);
                    }

                    return Task.FromResult<bool>(true);
                }, userContext).ConfigureAwait(false);

            return propertyUpdateReceived.Task;
        }

        private async Task<Task> SetTwinPropertyUpdateCallbackObsoleteHandlerAsync(DeviceClient deviceClient, string expectedPropName, string expectedPropValue)
        {
#pragma warning disable CS0618

            string userContext = "myContext";
            var propertyUpdateReceived = new TaskCompletionSource<bool>();

            await deviceClient.SetDesiredPropertyUpdateCallback(
                (patch, context) =>
                {
                    _log.WriteLine($"{nameof(SetTwinPropertyUpdateCallbackHandlerAsync)}: DesiredProperty: {patch}, {context}");

                    try
                    {
                        Assert.AreEqual(expectedPropValue, patch[expectedPropName].ToString());
                        Assert.AreEqual(userContext, context, "Context");
                    }
                    catch (Exception e)
                    {
                        propertyUpdateReceived.SetException(e);
                    }
                    finally
                    {
                        propertyUpdateReceived.SetResult(true);
                    }

                    return Task.FromResult<bool>(true);
                }, userContext).ConfigureAwait(false);
#pragma warning restore CS0618

            return propertyUpdateReceived.Task;
        }

        public static async Task RegistryManagerUpdateDesiredPropertyAsync(string deviceId, string propName, string propValue)
        {
            using (RegistryManager registryManager = RegistryManager.CreateFromConnectionString(Configuration.IoTHub.ConnectionString))
            {
                var twinPatch = new Twin();
                twinPatch.Properties.Desired[propName] = propValue;

                await registryManager.UpdateTwinAsync(deviceId, twinPatch, "*").ConfigureAwait(false);
                await registryManager.CloseAsync().ConfigureAwait(false);
            }
        }

        private async Task Twin_ServiceSetsDesiredPropertyAndDeviceReceivesEvent(Client.TransportType transport, Func<DeviceClient, string, string, Task<Task>> setTwinPropertyUpdateCallbackAsync)
        {
            var propName = Guid.NewGuid().ToString();
            var propValue = Guid.NewGuid().ToString();

            _log.WriteLine($"{nameof(Twin_ServiceSetsDesiredPropertyAndDeviceReceivesEvent)}: name={propName}, value={propValue}");

            TestDevice testDevice = await TestDevice.GetTestDeviceAsync(DevicePrefix).ConfigureAwait(false);

            using (DeviceClient deviceClient = DeviceClient.CreateFromConnectionString(testDevice.ConnectionString, transport))
            {
                Task updateReceivedTask = await setTwinPropertyUpdateCallbackAsync(deviceClient, propName, propValue).ConfigureAwait(false);

                await Task.WhenAll(
                    RegistryManagerUpdateDesiredPropertyAsync(testDevice.Id, propName, propValue),
                    updateReceivedTask).ConfigureAwait(false);

                await deviceClient.CloseAsync().ConfigureAwait(false);
            }
        }

        private async Task Twin_ServiceSetsDesiredPropertyAndDeviceReceivesItOnNextGet(Client.TransportType transport)
        {
            var propName = Guid.NewGuid().ToString();
            var propValue = Guid.NewGuid().ToString();

            TestDevice testDevice = await TestDevice.GetTestDeviceAsync(DevicePrefix).ConfigureAwait(false);

            using (RegistryManager registryManager = RegistryManager.CreateFromConnectionString(Configuration.IoTHub.ConnectionString))
            using (DeviceClient deviceClient = DeviceClient.CreateFromConnectionString(testDevice.ConnectionString, transport))
            {
                var twinPatch = new Twin();
                twinPatch.Properties.Desired[propName] = propValue;
                await registryManager.UpdateTwinAsync(testDevice.Id, twinPatch, "*").ConfigureAwait(false);

                var deviceTwin = await deviceClient.GetTwinAsync().ConfigureAwait(false);
                Assert.AreEqual<string>(deviceTwin.Properties.Desired[propName].ToString(), propValue);

                await deviceClient.CloseAsync().ConfigureAwait(false);
                await registryManager.CloseAsync().ConfigureAwait(false);
            }
        }

        private async Task Twin_DeviceSetsReportedPropertyAndServiceReceivesIt(Client.TransportType transport)
        {
            var propName = Guid.NewGuid().ToString();
            var propValue = Guid.NewGuid().ToString();

            TestDevice testDevice = await TestDevice.GetTestDeviceAsync(DevicePrefix).ConfigureAwait(false);
            using (RegistryManager registryManager = RegistryManager.CreateFromConnectionString(Configuration.IoTHub.ConnectionString))
            using (DeviceClient deviceClient = DeviceClient.CreateFromConnectionString(testDevice.ConnectionString, transport))
            {
                var patch = new TwinCollection();
                patch[propName] = propValue;
                await deviceClient.UpdateReportedPropertiesAsync(patch).ConfigureAwait(false);
                await deviceClient.CloseAsync().ConfigureAwait(false);

                var serviceTwin = await registryManager.GetTwinAsync(testDevice.Id).ConfigureAwait(false);
                Assert.AreEqual<string>(serviceTwin.Properties.Reported[propName].ToString(), propValue);

                _log.WriteLine("verified " + serviceTwin.Properties.Reported[propName].ToString() + "=" + propValue);
            }
        }

        private async Task Twin_ServiceDoesNotCreateNullPropertyInCollection(Client.TransportType transport)
        {
            var propName1 = Guid.NewGuid().ToString();
            var propName2 = Guid.NewGuid().ToString();
            var propEmptyValue = "{}";

            TestDevice testDevice = await TestDevice.GetTestDeviceAsync(DevicePrefix).ConfigureAwait(false);

            using (RegistryManager registryManager = RegistryManager.CreateFromConnectionString(Configuration.IoTHub.ConnectionString))
            using (DeviceClient deviceClient = DeviceClient.CreateFromConnectionString(testDevice.ConnectionString, transport))
            {
                await deviceClient.UpdateReportedPropertiesAsync(new TwinCollection
                {
                    [propName1] = null
                }).ConfigureAwait(false);
                var serviceTwin = await registryManager.GetTwinAsync(testDevice.Id).ConfigureAwait(false);
                Assert.IsFalse(serviceTwin.Properties.Reported.Contains(propName1));

                await deviceClient.UpdateReportedPropertiesAsync(new TwinCollection
                {
                    [propName1] = new TwinCollection
                    {
                        [propName2] = null
                    }
                }).ConfigureAwait(false);
                serviceTwin = await registryManager.GetTwinAsync(testDevice.Id).ConfigureAwait(false);
                Assert.IsTrue(serviceTwin.Properties.Reported.Contains(propName1));
                String value1 = serviceTwin.Properties.Reported[propName1].ToString();

                Assert.AreEqual(value1, propEmptyValue);

                await deviceClient.UpdateReportedPropertiesAsync(new TwinCollection
                {
                    [propName1] = new TwinCollection
                    {
                        [propName2] = null
                    }
                }).ConfigureAwait(false);
                serviceTwin = await registryManager.GetTwinAsync(testDevice.Id).ConfigureAwait(false);
                Assert.IsTrue(serviceTwin.Properties.Reported.Contains(propName1));
                String value2 = serviceTwin.Properties.Reported[propName1].ToString();
                Assert.AreEqual(value2, propEmptyValue);

                await deviceClient.CloseAsync().ConfigureAwait(false);
            }
        }

        private async Task Twin_ClientHandlesRejectionInvalidPropertyName(Client.TransportType transport)
        {
            var propName1 = "$" + Guid.NewGuid().ToString();
            var propName2 = Guid.NewGuid().ToString();

            TestDevice testDevice = await TestDevice.GetTestDeviceAsync(DevicePrefix).ConfigureAwait(false);

            using (RegistryManager registryManager = RegistryManager.CreateFromConnectionString(Configuration.IoTHub.ConnectionString))
            using (DeviceClient deviceClient = DeviceClient.CreateFromConnectionString(testDevice.ConnectionString, transport))
            {
                var exceptionThrown = false;
                try
                {
                    await deviceClient.UpdateReportedPropertiesAsync(new TwinCollection
                    {
                        [propName1] = 123,
                        [propName2] = "abcd"
                    }).ConfigureAwait(false);
                }
                catch (Exception)
                {
                    exceptionThrown = true;
                }

                if (!exceptionThrown)
                {
                    throw new AssertFailedException("Exception was expected, but not thrown.");
                }

                var serviceTwin = await registryManager.GetTwinAsync(testDevice.Id).ConfigureAwait(false);
                Assert.IsFalse(serviceTwin.Properties.Reported.Contains(propName1));

                await deviceClient.CloseAsync().ConfigureAwait(false);
            }
        }

        public void Dispose()
        {
            Dispose(true);
            GC.SuppressFinalize(this);
        }

        protected virtual void Dispose(bool disposing)
        {
        }
    }
}<|MERGE_RESOLUTION|>--- conflicted
+++ resolved
@@ -63,11 +63,6 @@
             await Twin_ServiceSetsDesiredPropertyAndDeviceReceivesEvent(Client.TransportType.Mqtt_WebSocket_Only, SetTwinPropertyUpdateCallbackHandlerAsync).ConfigureAwait(false);
         }
 
-<<<<<<< HEAD
-        // TODO: #1132 - Twin desired property updates not received after fault injection on AMQP
-        [Ignore]
-=======
->>>>>>> adadb4d4
         [TestMethod]
         public async Task Twin_ServiceSetsDesiredPropertyAndDeviceReceivesEvent_Amqp()
         {
