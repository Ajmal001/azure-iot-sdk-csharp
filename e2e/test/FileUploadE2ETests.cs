﻿// Copyright (c) Microsoft. All rights reserved.
// Licensed under the MIT license. See LICENSE file in the project root for full license information.

using System;
using System.Diagnostics.Tracing;
using System.IO;
using System.Security.Cryptography.X509Certificates;
using System.Threading.Tasks;
using Microsoft.Azure.Devices.Client;
using Microsoft.VisualStudio.TestTools.UnitTesting;

namespace Microsoft.Azure.Devices.E2ETests
{
    [TestClass]
    [TestCategory("E2E")]
    [TestCategory("IoTHub")]
    public class FileUploadE2ETests : IDisposable
    {
        private readonly string DevicePrefix = $"E2E_{nameof(FileUploadE2ETests)}_";
        private const int FileSizeSmall = 10 * 1024;
        private const int FileSizeBig = 5120 * 1024;

#pragma warning disable CA1823
        private readonly ConsoleEventListener _listener;
        private static TestLogging _log = TestLogging.GetInstance();
#pragma warning restore CA1823

        public FileUploadE2ETests()
        {
            _listener = TestConfig.StartEventListener();
        }

        [TestMethod]
        [TestCategory("LongRunning")]
        public async Task FileUpload_SmallFile_Http()
        {
            string smallFile = await GetTestFileNameAsync(FileSizeSmall).ConfigureAwait(false);
            await UploadFile(Client.TransportType.Http1, smallFile).ConfigureAwait(false);
        }

        [TestMethod]
        [TestCategory("LongRunning")]
        public async Task FileUpload_BigFile_Http()
        {
            string bigFile = await GetTestFileNameAsync(FileSizeBig).ConfigureAwait(false);
            await UploadFile(Client.TransportType.Http1, bigFile).ConfigureAwait(false);
        }

        [TestMethod]
        [TestCategory("LongRunning")]
        public async Task FileUpload_X509_SmallFile_Http()
        {
            string smallFile = await GetTestFileNameAsync(FileSizeSmall).ConfigureAwait(false);
            await UploadFile(Client.TransportType.Http1, smallFile, true).ConfigureAwait(false);
        }

        private async Task UploadFile(Client.TransportType transport, string filename, bool x509auth = false)
        {
            TestDevice testDevice = await TestDevice.GetTestDeviceAsync(
                DevicePrefix,
                x509auth ? TestDeviceType.X509 : TestDeviceType.Sasl).ConfigureAwait(false);

            DeviceClient deviceClient;
            if (x509auth)
            {
                X509Certificate2 cert = Configuration.IoTHub.GetCertificateWithPrivateKey();

                var auth = new DeviceAuthenticationWithX509Certificate(testDevice.Id, cert);
                deviceClient = DeviceClient.Create(testDevice.IoTHubHostName, auth, transport);
            }
            else
            {
                deviceClient = DeviceClient.CreateFromConnectionString(testDevice.ConnectionString, transport);
            }

            await FileNotificationTestListener.InitAsync().ConfigureAwait(false);

<<<<<<< HEAD
            using(deviceClient)
=======
            using (deviceClient)
>>>>>>> adadb4d4
            {
                using (FileStream fileStreamSource = new FileStream(filename, FileMode.Open, FileAccess.Read))
                {
                    await deviceClient.UploadToBlobAsync(filename, fileStreamSource).ConfigureAwait(false);
                }

                await FileNotificationTestListener.VerifyFileNotification(filename, testDevice.Id).ConfigureAwait(false);
                await deviceClient.CloseAsync().ConfigureAwait(false);
            }
        }

        private static async Task<string> GetTestFileNameAsync(int fileSize)
        {
            var rnd = new Random();
            byte[] buffer = new byte[fileSize];
            rnd.NextBytes(buffer);

            string filePath = Path.Combine(Path.GetTempPath(), Path.GetTempFileName());

#if NET451 || NET472
            File.WriteAllBytes(filePath, buffer);
            await Task.Delay(0).ConfigureAwait(false);
#else
            await File.WriteAllBytesAsync(filePath, buffer).ConfigureAwait(false);
#endif

            return filePath;
        }

        public void Dispose()
        {
            Dispose(true);
            GC.SuppressFinalize(this);
        }

        protected virtual void Dispose(bool disposing)
        {
        }
    }
}<|MERGE_RESOLUTION|>--- conflicted
+++ resolved
@@ -75,11 +75,7 @@
 
             await FileNotificationTestListener.InitAsync().ConfigureAwait(false);
 
-<<<<<<< HEAD
-            using(deviceClient)
-=======
             using (deviceClient)
->>>>>>> adadb4d4
             {
                 using (FileStream fileStreamSource = new FileStream(filename, FileMode.Open, FileAccess.Read))
                 {
