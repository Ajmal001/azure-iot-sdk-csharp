﻿// Copyright (c) Microsoft. All rights reserved.
// Licensed under the MIT license. See LICENSE file in the project root for full license information.

using Microsoft.Azure.Devices.Client;
using Microsoft.VisualStudio.TestTools.UnitTesting;
using System;
using System.Diagnostics.Tracing;
using System.IO;
using System.Threading.Tasks;

namespace Microsoft.Azure.Devices.E2ETests
{
    [TestClass]
    [TestCategory("E2E")]
    [TestCategory("IoTHub")]
    [TestCategory("FaultInjection")]
    public class FileUploadFaultInjectionTests : IDisposable
    {
        private readonly string DevicePrefix = $"E2E_{nameof(FileUploadFaultInjectionTests)}_";
        private const int FileSizeSmall = 10 * 1024;
        private const int FileSizeBig = 5120 * 1024;

        private ConsoleEventListener _listener;

        public FileUploadFaultInjectionTests()
        {
            _listener = TestConfig.StartEventListener();
        }

        [TestMethod]
        public async Task FileUploadSuccess_TcpLoss_Amqp()
        {
            string bigFile = await GetTestFileNameAsync(FileSizeBig).ConfigureAwait(false);

            await UploadFileDisconnectTransport(
                    Client.TransportType.Amqp_Tcp_Only,
                    bigFile,
                    FaultInjection.FaultType_Tcp,
                    FaultInjection.FaultCloseReason_Boom,
                    FaultInjection.DefaultDelayInSec)
                .ConfigureAwait(false);
        }

        [TestMethod]
        public async Task FileUploadSuccess_Throttled_Amqp()
        {
            string smallFile = await GetTestFileNameAsync(FileSizeSmall).ConfigureAwait(false);

            await UploadFileDisconnectTransport(
                    Client.TransportType.Amqp_Tcp_Only,
                    smallFile,
                    FaultInjection.FaultType_Throttle,
                    FaultInjection.FaultCloseReason_Boom,
                    FaultInjection.DefaultDelayInSec,
                    FaultInjection.DefaultDurationInSec)
                .ConfigureAwait(false);
        }

        [TestMethod]
        [DoNotParallelize]
        public async Task FileUploadSuccess_QuotaExceed_Amqp()
        {
            string smallFile = await GetTestFileNameAsync(FileSizeSmall).ConfigureAwait(false);

<<<<<<< HEAD
            await UploadFileDisconnectTransport(Client.TransportType.Amqp_Tcp_Only,
                smallFile,
                FaultInjection.FaultType_QuotaExceeded,
                FaultInjection.FaultCloseReason_Boom,
                FaultInjection.DefaultDelayInSec,
                FaultInjection.DefaultDurationInSec
                ).ConfigureAwait(false);
        }

        
=======
            await UploadFileDisconnectTransport(
                    Client.TransportType.Amqp_Tcp_Only,
                    smallFile,
                    FaultInjection.FaultType_QuotaExceeded,
                    FaultInjection.FaultCloseReason_Boom,
                    FaultInjection.DefaultDelayInSec,
                    FaultInjection.DefaultDurationInSec)
                .ConfigureAwait(false);
        }
>>>>>>> adadb4d4

        private async Task UploadFileDisconnectTransport(
            Client.TransportType transport,
            string filename,
            string faultType,
            string reason,
            int delayInSec,
            int durationInSec = 0,
            int retryDurationInMilliSec = FaultInjection.RecoveryTimeMilliseconds)
        {
            TestDevice testDevice = await TestDevice.GetTestDeviceAsync(DevicePrefix).ConfigureAwait(false);

<<<<<<< HEAD
            using (DeviceClient deviceClient = DeviceClient.CreateFromConnectionString(testDevice.ConnectionString, transport))
=======
            using (var deviceClient = DeviceClient.CreateFromConnectionString(testDevice.ConnectionString, transport))
>>>>>>> adadb4d4
            {
                deviceClient.OperationTimeoutInMilliseconds = (uint)retryDurationInMilliSec;

                await FileNotificationTestListener.InitAsync().ConfigureAwait(false);

<<<<<<< HEAD
                using (FileStream fileStreamSource = new FileStream(filename, FileMode.Open, FileAccess.Read))
                {
                    Task fileuploadTask = deviceClient.UploadToBlobAsync(filename, fileStreamSource);
                    Task errorInjectionTask = SendErrorInjectionMessageAsync(deviceClient, faultType, reason, delayInSec, durationInSec);
                    await Task.WhenAll(fileuploadTask, errorInjectionTask).ConfigureAwait(false);
=======
                using (var fileStreamSource = new FileStream(filename, FileMode.Open, FileAccess.Read))
                {
                    Task fileUploadTask = deviceClient.UploadToBlobAsync(filename, fileStreamSource);
                    Task errorInjectionTask = SendErrorInjectionMessageAsync(deviceClient, faultType, reason, delayInSec, durationInSec);
                    await Task.WhenAll(fileUploadTask, errorInjectionTask).ConfigureAwait(false);
>>>>>>> adadb4d4

                    await FileNotificationTestListener.VerifyFileNotification(filename, testDevice.Id).ConfigureAwait(false);
                }

                try
                {
                    await deviceClient.CloseAsync().ConfigureAwait(false);
                }
<<<<<<< HEAD
                catch(Exception)
=======
                catch
>>>>>>> adadb4d4
                {
                    // catch and ignore exceptions resulted incase device client close failed while offline
                }
            }
        }

        private static async Task SendErrorInjectionMessageAsync(
<<<<<<< HEAD
            DeviceClient deviceClient, 
=======
            DeviceClient deviceClient,
>>>>>>> adadb4d4
            string faultType,
            string reason,
            int delayInSec,
            int durationInSec)
        {
            try
            {
                await deviceClient.SendEventAsync(FaultInjection.ComposeErrorInjectionProperties(faultType, reason, delayInSec, durationInSec)).ConfigureAwait(false);
            }
<<<<<<< HEAD
            catch (Exception)
=======
            catch
>>>>>>> adadb4d4
            {
                // catch and ignore exceptions resulted from error injection and continue to check result of the file upload status
            }
        }

        private static async Task<string> GetTestFileNameAsync(int fileSize)
        {
            var rnd = new Random();
            byte[] buffer = new byte[fileSize];
            rnd.NextBytes(buffer);

            string filePath = Path.Combine(Path.GetTempPath(), Path.GetTempFileName());

#if NET451 || NET472
            File.WriteAllBytes(filePath, buffer);
            await Task.Delay(0).ConfigureAwait(false);
#else
            await File.WriteAllBytesAsync(filePath, buffer).ConfigureAwait(false);
#endif

            return filePath;
        }

        public void Dispose()
        {
            Dispose(true);
            GC.SuppressFinalize(this);
        }

        protected virtual void Dispose(bool disposing)
        {
            if (_listener != null)
            {
                _listener.Dispose();
                _listener = null;
            }
        }
    }
}<|MERGE_RESOLUTION|>--- conflicted
+++ resolved
@@ -62,18 +62,6 @@
         {
             string smallFile = await GetTestFileNameAsync(FileSizeSmall).ConfigureAwait(false);
 
-<<<<<<< HEAD
-            await UploadFileDisconnectTransport(Client.TransportType.Amqp_Tcp_Only,
-                smallFile,
-                FaultInjection.FaultType_QuotaExceeded,
-                FaultInjection.FaultCloseReason_Boom,
-                FaultInjection.DefaultDelayInSec,
-                FaultInjection.DefaultDurationInSec
-                ).ConfigureAwait(false);
-        }
-
-        
-=======
             await UploadFileDisconnectTransport(
                     Client.TransportType.Amqp_Tcp_Only,
                     smallFile,
@@ -83,7 +71,6 @@
                     FaultInjection.DefaultDurationInSec)
                 .ConfigureAwait(false);
         }
->>>>>>> adadb4d4
 
         private async Task UploadFileDisconnectTransport(
             Client.TransportType transport,
@@ -96,29 +83,17 @@
         {
             TestDevice testDevice = await TestDevice.GetTestDeviceAsync(DevicePrefix).ConfigureAwait(false);
 
-<<<<<<< HEAD
-            using (DeviceClient deviceClient = DeviceClient.CreateFromConnectionString(testDevice.ConnectionString, transport))
-=======
             using (var deviceClient = DeviceClient.CreateFromConnectionString(testDevice.ConnectionString, transport))
->>>>>>> adadb4d4
             {
                 deviceClient.OperationTimeoutInMilliseconds = (uint)retryDurationInMilliSec;
 
                 await FileNotificationTestListener.InitAsync().ConfigureAwait(false);
 
-<<<<<<< HEAD
-                using (FileStream fileStreamSource = new FileStream(filename, FileMode.Open, FileAccess.Read))
-                {
-                    Task fileuploadTask = deviceClient.UploadToBlobAsync(filename, fileStreamSource);
-                    Task errorInjectionTask = SendErrorInjectionMessageAsync(deviceClient, faultType, reason, delayInSec, durationInSec);
-                    await Task.WhenAll(fileuploadTask, errorInjectionTask).ConfigureAwait(false);
-=======
                 using (var fileStreamSource = new FileStream(filename, FileMode.Open, FileAccess.Read))
                 {
                     Task fileUploadTask = deviceClient.UploadToBlobAsync(filename, fileStreamSource);
                     Task errorInjectionTask = SendErrorInjectionMessageAsync(deviceClient, faultType, reason, delayInSec, durationInSec);
                     await Task.WhenAll(fileUploadTask, errorInjectionTask).ConfigureAwait(false);
->>>>>>> adadb4d4
 
                     await FileNotificationTestListener.VerifyFileNotification(filename, testDevice.Id).ConfigureAwait(false);
                 }
@@ -127,11 +102,7 @@
                 {
                     await deviceClient.CloseAsync().ConfigureAwait(false);
                 }
-<<<<<<< HEAD
-                catch(Exception)
-=======
                 catch
->>>>>>> adadb4d4
                 {
                     // catch and ignore exceptions resulted incase device client close failed while offline
                 }
@@ -139,11 +110,7 @@
         }
 
         private static async Task SendErrorInjectionMessageAsync(
-<<<<<<< HEAD
-            DeviceClient deviceClient, 
-=======
             DeviceClient deviceClient,
->>>>>>> adadb4d4
             string faultType,
             string reason,
             int delayInSec,
@@ -153,11 +120,7 @@
             {
                 await deviceClient.SendEventAsync(FaultInjection.ComposeErrorInjectionProperties(faultType, reason, delayInSec, durationInSec)).ConfigureAwait(false);
             }
-<<<<<<< HEAD
-            catch (Exception)
-=======
             catch
->>>>>>> adadb4d4
             {
                 // catch and ignore exceptions resulted from error injection and continue to check result of the file upload status
             }
